import argparse
import logging
import os
import pathlib
import tempfile

import pandas as pd
from accelerate import Accelerator
<<<<<<< HEAD
from omegaconf import OmegaConf

from czibench.models.sc import UCEValidator
from czibench.utils import sync_s3_to_local
=======
import argparse
from omegaconf import OmegaConf
import tempfile
import os
from czibench.utils import sync_s3_to_local
from czibench.datasets.types import Organism
from czibench.datasets.sc import SingleCellDataset
from czibench.models.sc import BaseSingleCell
>>>>>>> aef90896

logger = logging.getLogger(__name__)


<<<<<<< HEAD
class UCE(UCEValidator):
    def get_model_weights_subdir(self) -> str:
        return ""

    def _download_model_weights(self):
        config = OmegaConf.load("config.yaml")
        model_dir = pathlib.Path(self.model_weights_dir)
        model_dir.mkdir(exist_ok=True)

        model_uri = config.model_uri
        bucket = model_uri.split("/")[2]
        key = "/".join(model_uri.split("/")[3:])

        sync_s3_to_local(bucket, key, self.model_weights_dir)
=======
class UCE(BaseSingleCell):

    available_organisms = [Organism.HUMAN, Organism.MOUSE] # TODO: add other UCE organisms
    required_obs_keys = []
    required_var_keys = ["gene_symbol"]

    @classmethod
    def _validate_model_requirements(cls, dataset: SingleCellDataset):
        missing_keys = [
            key for key in cls.required_var_keys if key not in dataset.adata.var.columns
        ]

        if missing_keys:
            raise ValueError(f"Missing required var keys: {missing_keys}")
>>>>>>> aef90896

        return True
    
    def get_model_weights_subdir(self) -> str:
        return ""
    
    def _download_model_weights(self):
        config = OmegaConf.load("config.yaml")
        model_dir = pathlib.Path(self.model_weights_dir)
        model_dir.mkdir(exist_ok=True) 
        
        model_uri = config.model_uri
        bucket = model_uri.split("/")[2]
        key = "/".join(model_uri.split("/")[3:])
        
        sync_s3_to_local(bucket, key, self.model_weights_dir)
        
    def run_model(self):
        from evaluate import AnndataProcessor

        config = OmegaConf.load("config.yaml")
<<<<<<< HEAD
        config.model_config.protein_embeddings_dir = (
            f"{self.model_weights_dir}/protein_embeddings"
        )
        config.model_config.model_loc = (
            f"{self.model_weights_dir}/{config.model_config.model_filename}"
        )
        config.model_config.offset_pkl_path = (
            f"{self.model_weights_dir}/species_offsets.pkl"
        )
        config.model_config.token_file = f"{self.model_weights_dir}/all_tokens.torch"
        config.model_config.spec_chrom_csv_path = (
            f"{self.model_weights_dir}/species_chrom.csv"
        )

        # Create symbolic link for protein embeddings directory
        protein_embeddings_source = pathlib.Path(
            config.model_config.protein_embeddings_dir
        )
=======
        config.model_config.protein_embeddings_dir = f"{self.model_weights_dir}/protein_embeddings"
        config.model_config.model_loc = f"{self.model_weights_dir}/{config.model_config.model_filename}"
        config.model_config.offset_pkl_path = f"{self.model_weights_dir}/species_offsets.pkl"
        config.model_config.token_file = f"{self.model_weights_dir}/all_tokens.torch"
        config.model_config.spec_chrom_csv_path = f"{self.model_weights_dir}/species_chrom.csv"

        # Create symbolic link for protein embeddings directory
        protein_embeddings_source = pathlib.Path(config.model_config.protein_embeddings_dir)
>>>>>>> aef90896
        protein_embeddings_target = pathlib.Path("model_files/protein_embeddings")
        protein_embeddings_target.parent.mkdir(parents=True, exist_ok=True)
        if protein_embeddings_target.exists():
            protein_embeddings_target.unlink()
        protein_embeddings_target.symlink_to(protein_embeddings_source)

        print(f"Contents of {protein_embeddings_target}:\n")
        if protein_embeddings_target.exists():
            for path in protein_embeddings_target.rglob("*"):
                print(f"{path.relative_to(protein_embeddings_target)}\n")
        else:
            print("Directory does not exist\n")

        adata = self.data.adata
        adata.var_names = pd.Index(list(adata.var["feature_name"]))
        tmp_dir = pathlib.Path(tempfile.gettempdir()) / "temp_adata"
        os.makedirs(tmp_dir, exist_ok=True)
        temp_adata_path = tmp_dir / "temp_adata.h5ad"

        # Save adata to tempdir
        adata.write_h5ad(temp_adata_path)

        # set features to be gene symbols which is required
        # by required by evaluate.AnndataProcessor
        adata.var_names = adata.var["feature_name"].values
        config.model_config.adata_path = str(temp_adata_path)

        # where the embeddings are saved
        accelerator = Accelerator(project_dir=".")
        config_dict = OmegaConf.to_container(config.model_config, resolve=True)
        args = argparse.Namespace(**config_dict)
        processor = AnndataProcessor(args, accelerator)
        processor.preprocess_anndata()
        processor.generate_idxs()
        embedding_adata = processor.run_evaluation()
        self.data.output_embedding = embedding_adata.X.toarray()


if __name__ == "__main__":
    UCE().run()<|MERGE_RESOLUTION|>--- conflicted
+++ resolved
@@ -6,12 +6,7 @@
 
 import pandas as pd
 from accelerate import Accelerator
-<<<<<<< HEAD
-from omegaconf import OmegaConf
 
-from czibench.models.sc import UCEValidator
-from czibench.utils import sync_s3_to_local
-=======
 import argparse
 from omegaconf import OmegaConf
 import tempfile
@@ -20,27 +15,10 @@
 from czibench.datasets.types import Organism
 from czibench.datasets.sc import SingleCellDataset
 from czibench.models.sc import BaseSingleCell
->>>>>>> aef90896
 
 logger = logging.getLogger(__name__)
 
 
-<<<<<<< HEAD
-class UCE(UCEValidator):
-    def get_model_weights_subdir(self) -> str:
-        return ""
-
-    def _download_model_weights(self):
-        config = OmegaConf.load("config.yaml")
-        model_dir = pathlib.Path(self.model_weights_dir)
-        model_dir.mkdir(exist_ok=True)
-
-        model_uri = config.model_uri
-        bucket = model_uri.split("/")[2]
-        key = "/".join(model_uri.split("/")[3:])
-
-        sync_s3_to_local(bucket, key, self.model_weights_dir)
-=======
 class UCE(BaseSingleCell):
 
     available_organisms = [Organism.HUMAN, Organism.MOUSE] # TODO: add other UCE organisms
@@ -55,7 +33,6 @@
 
         if missing_keys:
             raise ValueError(f"Missing required var keys: {missing_keys}")
->>>>>>> aef90896
 
         return True
     
@@ -77,26 +54,7 @@
         from evaluate import AnndataProcessor
 
         config = OmegaConf.load("config.yaml")
-<<<<<<< HEAD
-        config.model_config.protein_embeddings_dir = (
-            f"{self.model_weights_dir}/protein_embeddings"
-        )
-        config.model_config.model_loc = (
-            f"{self.model_weights_dir}/{config.model_config.model_filename}"
-        )
-        config.model_config.offset_pkl_path = (
-            f"{self.model_weights_dir}/species_offsets.pkl"
-        )
-        config.model_config.token_file = f"{self.model_weights_dir}/all_tokens.torch"
-        config.model_config.spec_chrom_csv_path = (
-            f"{self.model_weights_dir}/species_chrom.csv"
-        )
 
-        # Create symbolic link for protein embeddings directory
-        protein_embeddings_source = pathlib.Path(
-            config.model_config.protein_embeddings_dir
-        )
-=======
         config.model_config.protein_embeddings_dir = f"{self.model_weights_dir}/protein_embeddings"
         config.model_config.model_loc = f"{self.model_weights_dir}/{config.model_config.model_filename}"
         config.model_config.offset_pkl_path = f"{self.model_weights_dir}/species_offsets.pkl"
@@ -105,7 +63,7 @@
 
         # Create symbolic link for protein embeddings directory
         protein_embeddings_source = pathlib.Path(config.model_config.protein_embeddings_dir)
->>>>>>> aef90896
+
         protein_embeddings_target = pathlib.Path("model_files/protein_embeddings")
         protein_embeddings_target.parent.mkdir(parents=True, exist_ok=True)
         if protein_embeddings_target.exists():
