--- conflicted
+++ resolved
@@ -13,11 +13,7 @@
     adata = adata.copy()
 
     hvg = pd.read_csv(hvg_path)
-<<<<<<< HEAD
-    adata.var["feature_id"] = adata.var_names.astype(str)
-=======
     adata.var_names = adata.var_names.astype(str)
->>>>>>> 04057f86
     hvg["feature_id"] = hvg["feature_id"].astype(str)
 
     # Filter adata by only genes that are present in hvg.feature_id
