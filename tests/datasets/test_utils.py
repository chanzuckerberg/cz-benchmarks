from ast import Or
import sys
from czbenchmarks.datasets import utils
<<<<<<< HEAD

import pytest
import types
from czbenchmarks.datasets.types import Organism
from czbenchmarks.datasets.utils import load_dataset
from unittest.mock import patch
from czbenchmarks.datasets.utils import load_local_dataset

def test_load_local_dataset(tmp_path, monkeypatch):
    """Test load_local_dataset instantiates and loads a dataset from a local file."""

    # Create a dummy file to represent the dataset
    dummy_file = tmp_path / "dummy.h5ad"
    dummy_file.write_text("dummy content")

    # Create a dummy dataset class
    class DummyDataset:
        def __init__(self, path, organism, **kwargs):
            self.path = path
            self.organism = organism
            self.kwargs = kwargs
            self.loaded = False

        def load_data(self):
            self.loaded = True

    # Dynamically create a dummy module and add DummyDataset to it
    dummy_module = types.ModuleType("czbenchmarks.datasets.dummy")
    dummy_module.DummyDataset = DummyDataset
    sys.modules["czbenchmarks.datasets.dummy"] = dummy_module

    # Now call load_local_dataset with the dummy class
    dataset = load_local_dataset(
        dataset_class="czbenchmarks.datasets.dummy.DummyDataset",
        organism=Organism.HUMAN,
        path=str(dummy_file),
        foo="bar"
    )

    assert isinstance(dataset, DummyDataset)
    assert dataset.loaded is True
    assert dataset.path == str(dummy_file)
    assert dataset.organism == Organism.HUMAN
    assert dataset.kwargs["foo"] == "bar"
=======
from czbenchmarks.datasets.utils import load_dataset, run_multicondition_dge_analysis
from unittest.mock import patch
import pytest
import numpy as np
import anndata as ad
import pandas as pd
>>>>>>> 0e335225


def test_list_available_datasets():
    """Test that list_available_datasets returns a sorted list of dataset names."""
    # Get the list of available datasets
    datasets = utils.list_available_datasets()

    # Verify it's a dict
    assert isinstance(datasets, dict)

    # Verify it's not empty
    assert len(datasets) > 0

    # Verify it's sorted alphabetically
    assert list(datasets.keys()) == sorted(datasets.keys())

    # Verify the dataset names match the expected dataset names
    expected_datasets = {
        "replogle_k562_essential_perturbpredict": {
            "organism": "homo_sapiens",
            "url": "s3://cz-benchmarks-data/datasets/v1/perturb/single_cell/replogle_k562_essential_perturbpredict_de_results_control_cells.h5ad",
        },
        "tsv2_bladder": {
            "organism": "homo_sapiens",
            "url": "s3://cz-benchmarks-data/datasets/v1/cell_atlases/Homo_sapiens/Tabula_Sapiens_v2/homo_sapiens_10df7690-6d10-4029-a47e-0f071bb2df83_Bladder_v2_curated.h5ad",
        },
    }
    assert (
        datasets["replogle_k562_essential_perturbpredict"]
        == expected_datasets["replogle_k562_essential_perturbpredict"]
    )
    assert datasets["tsv2_bladder"] == expected_datasets["tsv2_bladder"]
    # Verify all elements are strings
    assert all(isinstance(dataset, str) for dataset in datasets)

    # Verify no empty strings
    assert all(len(dataset) > 0 for dataset in datasets)


class TestUtils:
    """Extended tests for utils.py."""

    @patch("czbenchmarks.datasets.utils.download_file_from_remote")
    @patch("czbenchmarks.datasets.utils.initialize_hydra")
    def test_load_dataset_missing_config(self, mock_initialize_hydra, mock_download):
        """Test that load_dataset raises FileNotFoundError for missing config."""
        with pytest.raises(FileNotFoundError):
            load_dataset("non_existent_dataset", config_path="missing_config.yaml")

    @patch("czbenchmarks.datasets.utils.download_file_from_remote")
    @patch("czbenchmarks.datasets.utils.initialize_hydra")
    def test_load_dataset_invalid_name(self, mock_initialize_hydra, mock_download):
        """Test that load_dataset raises ValueError for invalid dataset name."""
        with pytest.raises(ValueError):
            load_dataset("invalid_dataset")


class TestRunMulticonditionDGEAnalysis:
    @pytest.fixture
    def make_adata(self):
        # Unified dataset: 16 cells total
        # A: 4 cells (0-3), A_small: 2 cells (4-5), B: 4 cells (6-9), NC: 6 cells (10-15)
        num_genes = 5
        var_names = [f"gene_{i}" for i in range(num_genes)]
        obs_names = [f"cell_{i:03d}" for i in range(16)]
        conditions = ["A"] * 4 + ["A_small"] * 2 + ["B"] * 4 + ["NC"] * 6

        X = np.ones((16, num_genes), dtype=float)
        # Signals
        X[0:4, 0] = 5.0  # A cells, gene_0 higher
        X[6:10, 1] = 3.0  # B cells, gene_1 higher

        adata_obj = ad.AnnData(X=X)
        adata_obj.var_names = var_names
        adata_obj.obs_names = obs_names
        adata_obj.obs["condition"] = pd.Categorical(conditions)

        # Gene-specific expressions for filters
        adata_obj.X[10:16, 4] = 0.0  # gene_4 zero in controls (NC)
        adata_obj.X[:, 2] = 0.0
        adata_obj.X[0, 2] = 1.0  # one A cell expresses gene_2
        adata_obj.X[10, 2] = 1.0  # one control cell expresses gene_2

        # Controls mapping for each condition
        control_map = {
            "A": ["cell_010", "cell_011", "cell_012"],
            "A_small": ["cell_011", "cell_012", "cell_013"],
            "B": ["cell_012", "cell_013", "cell_014"],
        }
        return adata_obj, control_map

    def test_basic_returns_df_and_merged_adata(self, make_adata):
        adata_obj, control_cells_ids = make_adata

        results, merged = run_multicondition_dge_analysis(
            adata=adata_obj,
            condition_key="condition",
            control_cells_ids=control_cells_ids,
            deg_test_name="wilcoxon",
            filter_min_cells=1,
            filter_min_genes=1,
            min_pert_cells=1,
            remove_avg_zeros=False,
            store_dge_metadata=False,
            return_merged_adata=True,
        )

        assert isinstance(results, pd.DataFrame)
        assert results.shape[0] > 0
        assert "gene_id" in results.columns
        assert "condition" in results.columns
        # Should contain both conditions
        assert set(results["condition"]).issuperset({"A", "B"})

        # Merged AnnData should be returned and contain comparison_group labels
        assert isinstance(merged, ad.AnnData)
        assert "comparison_group" in merged.obs.columns
        groups = set(merged.obs["comparison_group"].unique().tolist())
        assert {"control", "A", "B"}.issubset(groups)

    def test_returns_none_when_all_filtered_out(self, make_adata):
        adata_obj, control_cells_ids = make_adata

        # Set very strict filtering so cells are removed, triggering early None return
        results, merged = run_multicondition_dge_analysis(
            adata=adata_obj,
            condition_key="condition",
            control_cells_ids=control_cells_ids,
            filter_min_cells=1,
            filter_min_genes=100,  # higher than number of genes to filter all cells out
            min_pert_cells=1,
            return_merged_adata=False,
        )

        assert results is None
        assert merged is None

    def test_deg_test_name_affects_scores(self, make_adata):
        adata_obj, control_cells_ids = make_adata

        res_w, _ = run_multicondition_dge_analysis(
            adata=adata_obj,
            condition_key="condition",
            control_cells_ids=control_cells_ids,
            deg_test_name="wilcoxon",
            filter_min_cells=1,
            filter_min_genes=1,
            min_pert_cells=1,
            remove_avg_zeros=False,
            store_dge_metadata=False,
            return_merged_adata=False,
        )

        res_t, _ = run_multicondition_dge_analysis(
            adata=adata_obj,
            condition_key="condition",
            control_cells_ids=control_cells_ids,
            deg_test_name="t-test",
            filter_min_cells=1,
            filter_min_genes=1,
            min_pert_cells=1,
            remove_avg_zeros=False,
            store_dge_metadata=False,
            return_merged_adata=False,
        )

        a_w = (
            res_w[res_w["condition"] == "A"]
            .sort_values("score", ascending=False)["score"]
            .tolist()
        )
        a_t = (
            res_t[res_t["condition"] == "A"]
            .sort_values("score", ascending=False)["score"]
            .tolist()
        )
        assert a_w != a_t

    @pytest.mark.parametrize("remove_avg_zeros", [False, True])
    @pytest.mark.parametrize("store_dge_metadata", [False, True])
    @pytest.mark.parametrize("return_merged_adata", [False, True])
    @pytest.mark.parametrize("filter_min_cells", [1, 3])
    @pytest.mark.parametrize("min_pert_cells", [1, 3])
    @pytest.mark.parametrize("target_condition", ["A", "A_small"])
    def test_flags_and_filters_combined(
        self,
        make_adata,
        remove_avg_zeros,
        store_dge_metadata,
        return_merged_adata,
        filter_min_cells,
        min_pert_cells,
        target_condition,
    ):
        adata_obj, control_cells_ids = make_adata

        res, merged = run_multicondition_dge_analysis(
            adata=adata_obj,
            condition_key="condition",
            control_cells_ids=control_cells_ids,
            deg_test_name="wilcoxon",
            filter_min_cells=filter_min_cells,
            filter_min_genes=1,
            min_pert_cells=min_pert_cells,
            remove_avg_zeros=remove_avg_zeros,
            store_dge_metadata=store_dge_metadata,
            return_merged_adata=return_merged_adata,
        )

        # Basic assertions and present conditions
        assert res is not None and res.shape[0] > 0
        present_conditions = set(res["condition"].unique().tolist())

        # min_pert_cells behavior for target condition
        num_cells_condition = int(
            (adata_obj.obs["condition"] == target_condition).sum()
        )
        if min_pert_cells > num_cells_condition:
            assert target_condition not in present_conditions
        else:
            assert target_condition in present_conditions

        # store_dge_metadata flag behavior
        if store_dge_metadata:
            assert "dge_params" in res.columns
        else:
            assert "dge_params" not in res.columns

        # return_merged_adata flag behavior
        if return_merged_adata:
            assert isinstance(merged, ad.AnnData)
            assert "comparison_group" in merged.obs.columns
        else:
            assert merged is None

        # Only perform gene assertions if target condition is present
        if target_condition in present_conditions:
            target_genes = set(
                res[res["condition"] == target_condition]["gene_id"].tolist()
            )

            # remove_avg_zeros behavior for gene_4
            if remove_avg_zeros:
                assert "gene_4" not in target_genes
            else:
                # gene_4 appears only if it passes min_cells for the merged slice
                expected_gene4_present = filter_min_cells <= num_cells_condition
                if expected_gene4_present:
                    assert "gene_4" in target_genes
                else:
                    assert "gene_4" not in target_genes

            # filter_min_cells behavior for gene_2
            # gene_2 is expressed in one A cell and one control cell only.
            if target_condition == "A":
                if filter_min_cells == 1:
                    assert "gene_2" in target_genes
                else:
                    assert "gene_2" not in target_genes
            else:
                assert "gene_2" not in target_genes<|MERGE_RESOLUTION|>--- conflicted
+++ resolved
@@ -1,13 +1,14 @@
 from ast import Or
 import sys
 from czbenchmarks.datasets import utils
-<<<<<<< HEAD
-
-import pytest
 import types
 from czbenchmarks.datasets.types import Organism
-from czbenchmarks.datasets.utils import load_dataset
+from czbenchmarks.datasets.utils import load_dataset, run_multicondition_dge_analysis
 from unittest.mock import patch
+import pytest
+import numpy as np
+import anndata as ad
+import pandas as pd
 from czbenchmarks.datasets.utils import load_local_dataset
 
 def test_load_local_dataset(tmp_path, monkeypatch):
@@ -46,14 +47,6 @@
     assert dataset.path == str(dummy_file)
     assert dataset.organism == Organism.HUMAN
     assert dataset.kwargs["foo"] == "bar"
-=======
-from czbenchmarks.datasets.utils import load_dataset, run_multicondition_dge_analysis
-from unittest.mock import patch
-import pytest
-import numpy as np
-import anndata as ad
-import pandas as pd
->>>>>>> 0e335225
 
 
 def test_list_available_datasets():
