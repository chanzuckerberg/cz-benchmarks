--- conflicted
+++ resolved
@@ -19,7 +19,6 @@
     # Verify it's sorted alphabetically
     assert list(datasets.keys()) == sorted(datasets.keys())
 
-<<<<<<< HEAD
     # Verify the dataset names match the expected dataset names
     expected_datasets = {
         "adamson_perturb": {
@@ -33,7 +32,6 @@
     }
     assert datasets["adamson_perturb"] == expected_datasets["adamson_perturb"]
     assert datasets["dixit_perturb"] == expected_datasets["dixit_perturb"]
-=======
     # Verify all elements are strings
     assert all(isinstance(dataset, str) for dataset in datasets)
 
@@ -56,5 +54,4 @@
     def test_load_dataset_invalid_name(self, mock_initialize_hydra, mock_download):
         """Test that load_dataset raises ValueError for invalid dataset name."""
         with pytest.raises(ValueError):
-            load_dataset("invalid_dataset")
->>>>>>> 428b55bc
+            load_dataset("invalid_dataset")