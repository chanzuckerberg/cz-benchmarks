import json
import numpy as np
from pathlib import Path
import pandas as pd
import pytest
import anndata as ad

from czbenchmarks.datasets.single_cell_perturbation import SingleCellPerturbationDataset
from czbenchmarks.datasets.types import Organism
from czbenchmarks.tasks.single_cell.perturbation_expression_prediction import (
    PerturbationExpressionPredictionTaskInput,
)
from tests.datasets.test_single_cell_dataset import SingleCellDatasetTests
from tests.utils import create_dummy_anndata


class TestSingleCellPerturbationDataset(SingleCellDatasetTests):
    """Tests for the SingleCellPerturbationDataset class."""

    @pytest.fixture
    def valid_dataset(self, tmp_path) -> SingleCellPerturbationDataset:
        """Fixture to provide a valid SingleCellPerturbationDataset H5AD file."""
        return SingleCellPerturbationDataset(
            path=self.valid_dataset_file(tmp_path),
            organism=Organism.HUMAN,
            condition_key="condition",
            control_name="ctrl",
            percent_genes_to_mask=0.5,
            min_de_genes_to_mask=5,
            pval_threshold=1e-4,
            min_logfoldchange=1.0,
        )

    def valid_dataset_file(self, tmp_path) -> Path:
        """Creates a valid SingleCellPerturbationDataset H5AD file."""
        file_path = tmp_path / "dummy_perturbation.h5ad"
        adata = create_dummy_anndata(
            n_cells=6,
            n_genes=3,
            obs_columns=["condition"],
            organism=Organism.HUMAN,
        )
        adata.obs["condition"] = [
            "ctrl",
            "ctrl",
            "test1",
            "test1",
            "test2",
            "test2",
        ]
        # Set indices so that splitting on '_' and taking token [1] yields the condition
        adata.obs_names = [
            "ctrl_test1_a",  # control cell 1
            "ctrl_test2_b",  # control cell 2
            "cond_test1_a",
            "cond_test1_b",
            "cond_test2_a",
            "cond_test2_b",
        ]
        # Provide matched control cell IDs per condition using the two control cells above
        adata.uns["control_cells_ids"] = {
            "test1": ["ctrl_test1_a", "ctrl_test2_b"],
            "test2": ["ctrl_test1_a", "ctrl_test2_b"],
        }
        # Provide sufficient DE results to pass internal filtering and sampling
        de_conditions = ["test1"] * 10 + ["test2"] * 10
        de_genes = [f"ENSG000000000{str(i).zfill(2)}" for i in range(20)]
        adata.uns["de_results_wilcoxon"] = pd.DataFrame(
            {
                "condition": de_conditions,
                "gene": de_genes,
                "pval_adj": [1e-6] * 20,
                "logfoldchange": [2.0] * 20,
            }
        )
        adata.write_h5ad(file_path)

        return file_path

    @pytest.fixture
    def perturbation_missing_condition_column_h5ad(self, tmp_path) -> Path:
        """Creates a PerturbationSingleCellDataset with invalid condition format."""
        file_path = tmp_path / "perturbation_invalid_condition.h5ad"
        adata = create_dummy_anndata(
            n_cells=6,
            n_genes=3,
            obs_columns=[],
            organism=Organism.HUMAN,
        )
        adata.write_h5ad(file_path)

        return file_path

    @pytest.fixture
    def perturbation_invalid_condition_h5ad(self, tmp_path) -> Path:
        """Creates a PerturbationSingleCellDataset with invalid condition format."""
        file_path = tmp_path / "perturbation_invalid_condition.h5ad"
        adata = create_dummy_anndata(
            n_cells=6,
            n_genes=3,
            obs_columns=["condition"],
            organism=Organism.HUMAN,
        )
        adata.obs["condition"] = [
            "BADctrl",
            "BADctrl",
            "test1",
            "test1",
            "test2",
            "test2",
        ]
        # Ensure required uns keys exist so load_data() succeeds, and failure occurs at validate()
        adata.uns["control_cells_ids"] = {
            "test1": ["cell_0", "cell_1"],
            "test2": ["cell_0", "cell_1"],
        }
        de_conditions = ["test1"] * 10 + ["test2"] * 10
        de_genes = [f"ENSG000000000{str(i).zfill(2)}" for i in range(20)]
        adata.uns["de_results_wilcoxon"] = pd.DataFrame(
            {
                "condition": de_conditions,
                "gene": de_genes,
                "pval_adj": [1e-6] * 20,
                "logfoldchange": [2.0] * 20,
            }
        )
        adata.write_h5ad(file_path)

        return file_path

    @pytest.mark.parametrize("percent_genes_to_mask", [0.5, 1.0])
    @pytest.mark.parametrize("min_de_genes_to_mask", [1, 5])
    @pytest.mark.parametrize("pval_threshold", [1e-4, 1e-2])
    def test_perturbation_dataset_load_data(
        self,
        tmp_path,
        percent_genes_to_mask,
        min_de_genes_to_mask,
        pval_threshold,
    ):
        """Tests the loading of perturbation dataset data across parameter combinations."""
        condition_key = "condition"
        dataset = SingleCellPerturbationDataset(
            path=self.valid_dataset_file(tmp_path),
            organism=Organism.HUMAN,
            condition_key=condition_key,
            control_name="ctrl",
            percent_genes_to_mask=percent_genes_to_mask,
            min_de_genes_to_mask=min_de_genes_to_mask,
            pval_threshold=pval_threshold,
            min_logfoldchange=1.0,
        )

        dataset.load_data()

        # After loading, data should be created for each perturbation with matched controls
        # Expect 2 conditions (test1, test2), each with 2 perturbed + 2 control cells -> 8 total
        assert dataset.control_matched_adata.shape == (8, 3)
        # Target genes should be stored per cell (for each unique cell index)
        assert hasattr(dataset, "target_conditions_dict")
        unique_condition_count = len(
            np.unique(
                dataset.control_matched_adata.obs[condition_key][
                    ~dataset.control_matched_adata.obs[condition_key].str.startswith(
                        "ctrl"
                    )
                ]
            )
        )

        assert len(dataset.target_conditions_dict) == unique_condition_count
        # With 10 DE genes per condition in fixtures
        expected_sampled = int(10 * percent_genes_to_mask)
        sampled_lengths = {len(v) for v in dataset.target_conditions_dict.values()}
        assert sampled_lengths == {expected_sampled}

    def test_perturbation_dataset_load_data_missing_condition_key(
        self,
        perturbation_missing_condition_column_h5ad,
    ):
        condition_key = "condition"
        """Tests that loading data fails when the condition column is missing."""
        invalid_dataset = SingleCellPerturbationDataset(
            perturbation_missing_condition_column_h5ad,
            organism=Organism.HUMAN,
<<<<<<< HEAD
            condition_key=condition_key,
=======
            condition_key="condition",
>>>>>>> 43273412
            percent_genes_to_mask=0.5,
            min_de_genes_to_mask=5,
            pval_threshold=1e-4,
            min_logfoldchange=1.0,
        )

        with pytest.raises(
            ValueError, match=f"Condition key '{condition_key}' not found in adata.obs"
        ):
            invalid_dataset.load_data()

    def test_perturbation_dataset_store_task_inputs(
        self,
        tmp_path,
    ):
        """Tests that the store_task_inputs method writes expected separate files."""
        condition_key = "condition"

        dataset = SingleCellPerturbationDataset(
            path=self.valid_dataset_file(tmp_path),
            organism=Organism.HUMAN,
<<<<<<< HEAD
            condition_key=condition_key,
            control_name="ctrl",
=======
            condition_key="condition",
>>>>>>> 43273412
            percent_genes_to_mask=0.5,
            min_de_genes_to_mask=5,
            pval_threshold=1e-4,
            min_logfoldchange=1.0,
        )
        dataset.load_data()
<<<<<<< HEAD

        task_inputs_dir = dataset.store_task_inputs()
        assert task_inputs_dir.exists()
        assert task_inputs_dir.is_dir()

        # Check that all required files exist
        expected_files = [
            "control_matched_adata.h5ad",
            "target_conditions_dict.json",
            "de_results.parquet",
        ]

        for filename in expected_files:
            filepath = task_inputs_dir / filename
            assert filepath.exists(), f"Expected file {filename} not found"

        # Load and validate the main AnnData file

        task_adata = ad.read_h5ad(task_inputs_dir / "control_matched_adata.h5ad")
        assert isinstance(task_adata, ad.AnnData)

        # Load and validate JSON files
        with open(task_inputs_dir / "target_conditions_dict.json", "r") as f:
            target_conditions_dict = json.load(f)
        assert isinstance(target_conditions_dict, dict)

        # Load and validate DE results Parquet (should only have optimized columns)
        de_df = pd.read_parquet(
            task_inputs_dir / "de_results.parquet", engine="pyarrow"
        )
        assert not de_df.empty
        # Only the necessary columns should be present
        expected_cols = {condition_key, "gene_id"}
        expected_cols.add("logfoldchange")
        assert set(de_df.columns) == expected_cols

        # Load and validate cell barcode index
        cell_barcode_condition_index = task_adata.uns["cell_barcode_condition_index"]
        assert isinstance(cell_barcode_condition_index, np.ndarray)
        assert len(cell_barcode_condition_index) == dataset.adata.shape[0]

    def test_control_matched_adata_contains_task_data(self, tmp_path):
        """Test that control_matched_adata contains all required task data in uns."""
=======
        with pytest.raises(ValueError):
            dataset.validate()

    def test_perturbation_dataset_store_task_inputs(
        self,
        tmp_path,
    ):
        """Tests that the store_task_inputs method writes expected files."""
>>>>>>> 43273412
        dataset = SingleCellPerturbationDataset(
            path=self.valid_dataset_file(tmp_path),
            organism=Organism.HUMAN,
            condition_key="condition",
            control_name="ctrl",
            percent_genes_to_mask=0.5,
            min_de_genes_to_mask=2,
            pval_threshold=1e-4,
            min_logfoldchange=1.0,
        )
        dataset.load_data()

        # Verify that control_matched_adata exists and has the required keys in uns
        assert hasattr(dataset, "control_matched_adata")
        assert dataset.control_matched_adata is not None

        required_uns_keys = {
            "target_conditions_dict",
            "de_results",
            "cell_barcode_condition_index",
            "control_cells_ids",
        }

        actual_uns_keys = set(dataset.control_matched_adata.uns.keys())
        assert required_uns_keys.issubset(actual_uns_keys), (
            f"Missing required keys in control_matched_adata.uns. "
            f"Required: {required_uns_keys}, Found: {actual_uns_keys}"
        )

        # Verify the contents of each key
        uns = dataset.control_matched_adata.uns

        # Check target_conditions_dict
        assert isinstance(uns["target_conditions_dict"], dict)
        assert len(uns["target_conditions_dict"]) > 0
        assert uns["target_conditions_dict"] == dataset.target_conditions_dict

        # Check control_cells_ids
        assert isinstance(uns["control_cells_ids"], dict)
        assert len(uns["control_cells_ids"]) > 0
        assert uns["control_cells_ids"] == dataset.control_cells_ids

        # Check de_results can be reconstructed as DataFrame (should only have optimized columns)
        assert isinstance(uns["de_results"], dict)
        de_df = pd.DataFrame(uns["de_results"])
        assert not de_df.empty
<<<<<<< HEAD
        # Only the necessary columns should be present
        expected_cols = {"condition", "gene_id"}
        expected_cols.add("logfoldchange")
        assert set(de_df.columns) == expected_cols

        # Check cell_barcode_condition_index
        assert isinstance(uns["cell_barcode_condition_index"], np.ndarray)
        assert len(uns["cell_barcode_condition_index"]) == len(dataset.adata.obs.index)
        # Should match the original dataset's observation index
        np.testing.assert_array_equal(
            uns["cell_barcode_condition_index"],
            dataset.adata.obs.index.astype(str).values,
=======
        base_cols = {"condition", "gene", "pval_adj"}
        assert base_cols.issubset(set(de_df.columns))
        assert "logfoldchange" in de_df.columns

    @pytest.mark.parametrize("percent_genes_to_mask", [0.5, 1.0])
    @pytest.mark.parametrize("min_de_genes_to_mask", [1, 5])
    @pytest.mark.parametrize("pval_threshold", [1e-4, 1e-2])
    def test_perturbation_dataset_load_de_results_from_csv(
        self,
        tmp_path,
        percent_genes_to_mask,
        min_de_genes_to_mask,
        pval_threshold,
    ):
        """Tests loading DE results from an external CSV via de_results_path."""
        # Create the base AnnData file using existing helper to ensure obs/uns layout
        h5ad_path = self.valid_dataset_file(tmp_path)

        # Create a DE results CSV with required columns for both tests
        # Include two conditions that match the AnnData: test1 and test2, 10 genes each
        csv_path = tmp_path / "de_results.csv"
        conditions = ["test1"] * 10 + ["test2"] * 10
        genes = [f"GENE_{i}" for i in range(20)]
        de_df = pd.DataFrame(
            {
                "condition": conditions,
                "gene": genes,
                "pval_adj": [1e-6] * 20,
                "logfoldchange": [2.0] * 20,
            }
>>>>>>> 43273412
        )

    def test_task_input_creation_from_control_matched_adata(self, tmp_path):
        """Test that PerturbationExpressionPredictionTaskInput can be created directly from control_matched_adata."""
        dataset = SingleCellPerturbationDataset(
            path=self.valid_dataset_file(tmp_path),
            organism=Organism.HUMAN,
            condition_key="condition",
            control_name="ctrl",
<<<<<<< HEAD
            percent_genes_to_mask=0.5,
            min_de_genes_to_mask=2,
            pval_threshold=1e-4,
            min_logfoldchange=1.0,
=======
            percent_genes_to_mask=percent_genes_to_mask,
            min_de_genes_to_mask=min_de_genes_to_mask,
            pval_threshold=pval_threshold,
            min_logfoldchange=0.0,
>>>>>>> 43273412
        )
        dataset.load_data()

        # This should work without any errors since control_matched_adata contains all required data
        task_input = PerturbationExpressionPredictionTaskInput(
            adata=dataset.control_matched_adata,
            target_conditions_dict=dataset.target_conditions_dict,
            de_results=dataset.de_results,
            gene_index=dataset.control_matched_adata.var.index,
            cell_index=pd.Index(
                dataset.control_matched_adata.uns["cell_barcode_condition_index"]
            ),
        )

        # Verify the task input was created successfully
        assert task_input is not None
        assert hasattr(task_input, "adata")
        assert hasattr(task_input, "target_conditions_dict")
        assert hasattr(task_input, "de_results")
        assert task_input.adata is not None

        # Verify that required data in uns is accessible
        required_uns_keys = {
            "cell_barcode_condition_index",
            "control_cells_ids",
        }
        actual_uns_keys = set(task_input.adata.uns.keys())
        assert required_uns_keys.issubset(actual_uns_keys)

        # Verify data integrity - the data should match the original dataset
        assert (
            task_input.adata.uns["target_conditions_dict"]
            == dataset.target_conditions_dict
        )
        assert task_input.adata.uns["control_cells_ids"] == dataset.control_cells_ids

        # Check that DE results can be reconstructed
        de_df = pd.DataFrame(task_input.adata.uns["de_results"])
        assert len(de_df) == len(dataset.de_results)

        # Check cell barcode index
        np.testing.assert_array_equal(
            task_input.adata.uns["cell_barcode_condition_index"],
            dataset.adata.obs.index.astype(str).values,
        )<|MERGE_RESOLUTION|>--- conflicted
+++ resolved
@@ -24,7 +24,7 @@
             path=self.valid_dataset_file(tmp_path),
             organism=Organism.HUMAN,
             condition_key="condition",
-            control_name="ctrl",
+            control_name="non-targeting",
             percent_genes_to_mask=0.5,
             min_de_genes_to_mask=5,
             pval_threshold=1e-4,
@@ -41,8 +41,8 @@
             organism=Organism.HUMAN,
         )
         adata.obs["condition"] = [
-            "ctrl",
-            "ctrl",
+            "non-targeting",
+            "non-targeting",
             "test1",
             "test1",
             "test2",
@@ -50,8 +50,8 @@
         ]
         # Set indices so that splitting on '_' and taking token [1] yields the condition
         adata.obs_names = [
-            "ctrl_test1_a",  # control cell 1
-            "ctrl_test2_b",  # control cell 2
+            "non-targeting_test1_a",  # control cell 1
+            "non-targeting_test2_b",  # control cell 2
             "cond_test1_a",
             "cond_test1_b",
             "cond_test2_a",
@@ -59,8 +59,8 @@
         ]
         # Provide matched control cell IDs per condition using the two control cells above
         adata.uns["control_cells_ids"] = {
-            "test1": ["ctrl_test1_a", "ctrl_test2_b"],
-            "test2": ["ctrl_test1_a", "ctrl_test2_b"],
+            "test1": ["non-targeting_test1_a", "non-targeting_test2_b"],
+            "test2": ["non-targeting_test1_a", "non-targeting_test2_b"],
         }
         # Provide sufficient DE results to pass internal filtering and sampling
         de_conditions = ["test1"] * 10 + ["test2"] * 10
@@ -102,8 +102,8 @@
             organism=Organism.HUMAN,
         )
         adata.obs["condition"] = [
-            "BADctrl",
-            "BADctrl",
+            "BADnon-targeting",
+            "BADnon-targeting",
             "test1",
             "test1",
             "test2",
@@ -111,8 +111,8 @@
         ]
         # Ensure required uns keys exist so load_data() succeeds, and failure occurs at validate()
         adata.uns["control_cells_ids"] = {
-            "test1": ["cell_0", "cell_1"],
-            "test2": ["cell_0", "cell_1"],
+            "test1": ["non-targeting_cell_0", "non-targeting_cell_1"],
+            "test2": ["non-targeting_cell_0", "non-targeting_cell_1"],
         }
         de_conditions = ["test1"] * 10 + ["test2"] * 10
         de_genes = [f"ENSG000000000{str(i).zfill(2)}" for i in range(20)]
@@ -144,7 +144,7 @@
             path=self.valid_dataset_file(tmp_path),
             organism=Organism.HUMAN,
             condition_key=condition_key,
-            control_name="ctrl",
+            control_name="non-targeting",
             percent_genes_to_mask=percent_genes_to_mask,
             min_de_genes_to_mask=min_de_genes_to_mask,
             pval_threshold=pval_threshold,
@@ -162,7 +162,7 @@
             np.unique(
                 dataset.control_matched_adata.obs[condition_key][
                     ~dataset.control_matched_adata.obs[condition_key].str.startswith(
-                        "ctrl"
+                        "non-targeting"
                     )
                 ]
             )
@@ -183,11 +183,7 @@
         invalid_dataset = SingleCellPerturbationDataset(
             perturbation_missing_condition_column_h5ad,
             organism=Organism.HUMAN,
-<<<<<<< HEAD
-            condition_key=condition_key,
-=======
-            condition_key="condition",
->>>>>>> 43273412
+            condition_key="condition",
             percent_genes_to_mask=0.5,
             min_de_genes_to_mask=5,
             pval_threshold=1e-4,
@@ -209,19 +205,13 @@
         dataset = SingleCellPerturbationDataset(
             path=self.valid_dataset_file(tmp_path),
             organism=Organism.HUMAN,
-<<<<<<< HEAD
-            condition_key=condition_key,
-            control_name="ctrl",
-=======
-            condition_key="condition",
->>>>>>> 43273412
+            condition_key="condition",
             percent_genes_to_mask=0.5,
             min_de_genes_to_mask=5,
             pval_threshold=1e-4,
             min_logfoldchange=1.0,
         )
         dataset.load_data()
-<<<<<<< HEAD
 
         task_inputs_dir = dataset.store_task_inputs()
         assert task_inputs_dir.exists()
@@ -265,21 +255,11 @@
 
     def test_control_matched_adata_contains_task_data(self, tmp_path):
         """Test that control_matched_adata contains all required task data in uns."""
-=======
-        with pytest.raises(ValueError):
-            dataset.validate()
-
-    def test_perturbation_dataset_store_task_inputs(
-        self,
-        tmp_path,
-    ):
-        """Tests that the store_task_inputs method writes expected files."""
->>>>>>> 43273412
         dataset = SingleCellPerturbationDataset(
             path=self.valid_dataset_file(tmp_path),
             organism=Organism.HUMAN,
             condition_key="condition",
-            control_name="ctrl",
+            control_name="non-targeting",
             percent_genes_to_mask=0.5,
             min_de_genes_to_mask=2,
             pval_threshold=1e-4,
@@ -321,23 +301,9 @@
         assert isinstance(uns["de_results"], dict)
         de_df = pd.DataFrame(uns["de_results"])
         assert not de_df.empty
-<<<<<<< HEAD
-        # Only the necessary columns should be present
-        expected_cols = {"condition", "gene_id"}
-        expected_cols.add("logfoldchange")
+        # The optimized DE results should only contain the necessary columns for the task
+        expected_cols = {"condition", "gene_id", "logfoldchange"}
         assert set(de_df.columns) == expected_cols
-
-        # Check cell_barcode_condition_index
-        assert isinstance(uns["cell_barcode_condition_index"], np.ndarray)
-        assert len(uns["cell_barcode_condition_index"]) == len(dataset.adata.obs.index)
-        # Should match the original dataset's observation index
-        np.testing.assert_array_equal(
-            uns["cell_barcode_condition_index"],
-            dataset.adata.obs.index.astype(str).values,
-=======
-        base_cols = {"condition", "gene", "pval_adj"}
-        assert base_cols.issubset(set(de_df.columns))
-        assert "logfoldchange" in de_df.columns
 
     @pytest.mark.parametrize("percent_genes_to_mask", [0.5, 1.0])
     @pytest.mark.parametrize("min_de_genes_to_mask", [1, 5])
@@ -351,7 +317,7 @@
     ):
         """Tests loading DE results from an external CSV via de_results_path."""
         # Create the base AnnData file using existing helper to ensure obs/uns layout
-        h5ad_path = self.valid_dataset_file(tmp_path)
+        self.valid_dataset_file(tmp_path)
 
         # Create a DE results CSV with required columns for both tests
         # Include two conditions that match the AnnData: test1 and test2, 10 genes each
@@ -365,27 +331,19 @@
                 "pval_adj": [1e-6] * 20,
                 "logfoldchange": [2.0] * 20,
             }
->>>>>>> 43273412
-        )
-
-    def test_task_input_creation_from_control_matched_adata(self, tmp_path):
-        """Test that PerturbationExpressionPredictionTaskInput can be created directly from control_matched_adata."""
+        )
+        de_df.to_csv(csv_path, index=False)
+
+        # Construct dataset pointing to the CSV and with permissive thresholds
         dataset = SingleCellPerturbationDataset(
             path=self.valid_dataset_file(tmp_path),
             organism=Organism.HUMAN,
             condition_key="condition",
-            control_name="ctrl",
-<<<<<<< HEAD
-            percent_genes_to_mask=0.5,
-            min_de_genes_to_mask=2,
-            pval_threshold=1e-4,
-            min_logfoldchange=1.0,
-=======
+            control_name="non-targeting",
             percent_genes_to_mask=percent_genes_to_mask,
             min_de_genes_to_mask=min_de_genes_to_mask,
             pval_threshold=pval_threshold,
             min_logfoldchange=0.0,
->>>>>>> 43273412
         )
         dataset.load_data()
 
