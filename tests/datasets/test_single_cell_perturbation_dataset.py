from pathlib import Path
import pandas as pd
import pytest

from czbenchmarks.datasets.single_cell_perturbation import SingleCellPerturbationDataset
from czbenchmarks.datasets.types import Organism
from tests.datasets.test_single_cell_dataset import SingleCellDatasetTests
from tests.utils import create_dummy_anndata


class TestSingleCellPerturbationDataset(SingleCellDatasetTests):
    """Tests for the SingleCellPerturbationDataset class."""

    @pytest.fixture
    def valid_dataset(self, tmp_path) -> SingleCellPerturbationDataset:
        """Fixture to provide a valid SingleCellPerturbationDataset H5AD file."""
        return SingleCellPerturbationDataset(
            path=self.valid_dataset_file(tmp_path),
            organism=Organism.HUMAN,
            condition_key="condition",
            control_name="ctrl",
<<<<<<< HEAD
=======
            deg_test_name="wilcoxon",
            percent_genes_to_mask=0.5,
            min_de_genes_to_mask=5,
            pval_threshold=1e-4,
            min_logfoldchange=1.0,
>>>>>>> 43e42df7
        )

    def valid_dataset_file(self, tmp_path) -> Path:
        """Creates a valid SingleCellPerturbationDataset H5AD file."""
        file_path = tmp_path / "dummy_perturbation.h5ad"
        adata = create_dummy_anndata(
            n_cells=6,
            n_genes=3,
            obs_columns=["condition"],
            organism=Organism.HUMAN,
        )
        adata.obs["condition"] = [
            "ctrl",
            "ctrl",
            "test1",
            "test1",
            "test2",
            "test2",
        ]
        # Set indices so that splitting on '_' and taking token [1] yields the condition
        adata.obs_names = [
            "ctrl_test1_a",  # control cell 1
            "ctrl_test2_b",  # control cell 2
            "cond_test1_a",
            "cond_test1_b",
            "cond_test2_a",
            "cond_test2_b",
        ]
        # Provide matched control cell IDs per condition using the two control cells above
        adata.uns["control_cells_ids"] = {
            "test1": ["ctrl_test1_a", "ctrl_test2_b"],
            "test2": ["ctrl_test1_a", "ctrl_test2_b"],
        }
        # Provide sufficient DE results to pass internal filtering and sampling
        de_conditions = ["test1"] * 10 + ["test2"] * 10
        de_genes = [f"ENSG000000000{str(i).zfill(2)}" for i in range(20)]
        adata.uns["de_results_wilcoxon"] = pd.DataFrame(
            {
                "condition": de_conditions,
                "gene": de_genes,
                "pval_adj": [1e-6] * 20,
                "logfoldchange": [2.0] * 20,
            }
<<<<<<< HEAD
=======
        )
        # Provide corresponding t-test DE results used when deg_test_name == "t-test"
        adata.uns["de_results_t_test"] = pd.DataFrame(
            {
                "condition": de_conditions,
                "gene": de_genes,
                "pval_adj": [1e-6] * 20,
                "standardized_mean_diff": [2.0] * 20,
            }
>>>>>>> 43e42df7
        )
        adata.write_h5ad(file_path)

        return file_path

    @pytest.fixture
    def perturbation_missing_condition_column_h5ad(self, tmp_path) -> Path:
        """Creates a PerturbationSingleCellDataset with invalid condition format."""
        file_path = tmp_path / "perturbation_invalid_condition.h5ad"
        adata = create_dummy_anndata(
            n_cells=6,
            n_genes=3,
            obs_columns=[],
            organism=Organism.HUMAN,
        )
        adata.write_h5ad(file_path)

        return file_path

    @pytest.fixture
    def perturbation_invalid_condition_h5ad(self, tmp_path) -> Path:
        """Creates a PerturbationSingleCellDataset with invalid condition format."""
        file_path = tmp_path / "perturbation_invalid_condition.h5ad"
        adata = create_dummy_anndata(
            n_cells=6,
            n_genes=3,
            obs_columns=["condition"],
            organism=Organism.HUMAN,
        )
        adata.obs["condition"] = [
            "BADctrl",
            "BADctrl",
            "test1",
            "test1",
            "test2",
            "test2",
        ]
        # Ensure required uns keys exist so load_data() succeeds, and failure occurs at validate()
        adata.uns["control_cells_ids"] = {
            "test1": ["cell_0", "cell_1"],
            "test2": ["cell_0", "cell_1"],
        }
        de_conditions = ["test1"] * 10 + ["test2"] * 10
        de_genes = [f"ENSG000000000{str(i).zfill(2)}" for i in range(20)]
        adata.uns["de_results_wilcoxon"] = pd.DataFrame(
            {
                "condition": de_conditions,
                "gene": de_genes,
                "pval_adj": [1e-6] * 20,
                "logfoldchange": [2.0] * 20,
            }
<<<<<<< HEAD
        )
        adata.write_h5ad(file_path)

        return file_path
=======
        )
        # Also include t-test results for parameterized runs with deg_test_name == "t-test"
        adata.uns["de_results_t_test"] = pd.DataFrame(
            {
                "condition": de_conditions,
                "gene": de_genes,
                "pval_adj": [1e-6] * 20,
                "standardized_mean_diff": [2.0] * 20,
            }
        )
        adata.write_h5ad(file_path)

        return file_path

    @pytest.mark.parametrize("deg_test_name", ["wilcoxon", "t-test"])
    @pytest.mark.parametrize("percent_genes_to_mask", [0.5, 1.0])
    @pytest.mark.parametrize("min_de_genes_to_mask", [1, 5])
    @pytest.mark.parametrize("pval_threshold", [1e-4, 1e-2])
    def test_perturbation_dataset_load_data(
        self,
        tmp_path,
        deg_test_name,
        percent_genes_to_mask,
        min_de_genes_to_mask,
        pval_threshold,
    ):
        """Tests the loading of perturbation dataset data across parameter combinations."""

        dataset = SingleCellPerturbationDataset(
            path=self.valid_dataset_file(tmp_path),
            organism=Organism.HUMAN,
            condition_key="condition",
            control_name="ctrl",
            deg_test_name=deg_test_name,
            percent_genes_to_mask=percent_genes_to_mask,
            min_de_genes_to_mask=min_de_genes_to_mask,
            pval_threshold=pval_threshold,
            min_logfoldchange=1.0,
        )
>>>>>>> 43e42df7

        dataset.load_data()

        # After loading, data should be created for each perturbation with matched controls
        # Expect 2 conditions (test1, test2), each with 2 perturbed + 2 control cells -> 8 total
<<<<<<< HEAD
        assert valid_dataset.control_matched_adata.shape == (8, 3)
        # Target genes should be stored per cell (for each unique cell index)
        assert hasattr(valid_dataset, "target_genes_to_save")
        unique_obs_count = len(
            set(valid_dataset.control_matched_adata.obs.index.tolist())
        )
        assert len(valid_dataset.target_genes_to_save) == unique_obs_count
        # Each cell should have 5 sampled genes (50% of 10 per condition)
        sampled_lengths = {len(v) for v in valid_dataset.target_genes_to_save.values()}
        assert sampled_lengths == {5}
=======
        assert dataset.control_matched_adata.shape == (8, 3)
        # Target genes should be stored per cell (for each unique cell index)
        assert hasattr(dataset, "target_conditions_to_save")
        unique_obs_count = len(set(dataset.control_matched_adata.obs.index.tolist()))
        assert len(dataset.target_conditions_to_save) == unique_obs_count
        # With 10 DE genes per condition in fixtures
        expected_sampled = int(10 * percent_genes_to_mask)
        sampled_lengths = {len(v) for v in dataset.target_conditions_to_save.values()}
        assert sampled_lengths == {expected_sampled}
>>>>>>> 43e42df7

    def test_perturbation_dataset_load_data_missing_condition_key(
        self,
        perturbation_missing_condition_column_h5ad,
    ):
        """Tests that loading data fails when the condition column is missing."""
        invalid_dataset = SingleCellPerturbationDataset(
            perturbation_missing_condition_column_h5ad,
            organism=Organism.HUMAN,
            condition_key="condition",
<<<<<<< HEAD
=======
            deg_test_name="wilcoxon",
            percent_genes_to_mask=0.5,
            min_de_genes_to_mask=5,
            pval_threshold=1e-4,
            min_logfoldchange=1.0,
>>>>>>> 43e42df7
        )

        with pytest.raises(
            ValueError, match="Condition key 'condition' not found in adata.obs"
        ):
            invalid_dataset.load_data()

    def test_perturbation_dataset_validate_invalid_condition(
<<<<<<< HEAD
=======
        self,
        perturbation_invalid_condition_h5ad,
    ):
        """Test that validation fails with invalid condition format."""
        dataset = SingleCellPerturbationDataset(
            perturbation_invalid_condition_h5ad,
            organism=Organism.HUMAN,
            condition_key="condition",
            deg_test_name="wilcoxon",
            percent_genes_to_mask=0.5,
            min_de_genes_to_mask=5,
            pval_threshold=1e-4,
            min_logfoldchange=1.0,
        )
        dataset.load_data()
        with pytest.raises(ValueError, match=""):
            dataset.validate()

    @pytest.mark.parametrize("deg_test_name", ["wilcoxon", "t-test"])
    def test_perturbation_dataset_store_task_inputs(
        self,
        tmp_path,
        deg_test_name,
    ):
        """Tests that the store_task_inputs method writes expected files."""
        dataset = SingleCellPerturbationDataset(
            path=self.valid_dataset_file(tmp_path),
            organism=Organism.HUMAN,
            condition_key="condition",
            control_name="ctrl",
            deg_test_name=deg_test_name,
            percent_genes_to_mask=0.5,
            min_de_genes_to_mask=5,
            pval_threshold=1e-4,
            min_logfoldchange=1.0,
        )
        dataset.load_data()

        out_dir = dataset.store_task_inputs()
        control_file = out_dir / "control_cells_ids.json"
        target_conditions_file = out_dir / "target_conditions_to_save.json"
        de_results_file = out_dir / "de_results.json"

        assert control_file.exists()
        assert target_conditions_file.exists()
        assert de_results_file.exists()

        # Validate that DE results JSON is readable and has expected columns
        de_df = pd.read_json(de_results_file)
        assert not de_df.empty
        base_cols = {"condition", "gene", "pval_adj"}
        assert base_cols.issubset(set(de_df.columns))
        if deg_test_name == "wilcoxon":
            assert "logfoldchange" in de_df.columns
        else:
            assert "standardized_mean_diff" in de_df.columns

    @pytest.mark.parametrize("deg_test_name", ["wilcoxon", "t-test"])
    @pytest.mark.parametrize("percent_genes_to_mask", [0.5, 1.0])
    @pytest.mark.parametrize("min_de_genes_to_mask", [1, 5])
    @pytest.mark.parametrize("pval_threshold", [1e-4, 1e-2])
    def test_perturbation_dataset_load_de_results_from_csv(
>>>>>>> 43e42df7
        self,
        tmp_path,
        deg_test_name,
        percent_genes_to_mask,
        min_de_genes_to_mask,
        pval_threshold,
    ):
        """Tests loading DE results from an external CSV via de_results_path."""
        # Create the base AnnData file using existing helper to ensure obs/uns layout
        h5ad_path = self.valid_dataset_file(tmp_path)

        # Create a DE results CSV with required columns for both tests
        # Include two conditions that match the AnnData: test1 and test2, 10 genes each
        csv_path = tmp_path / "de_results.csv"
        conditions = ["test1"] * 10 + ["test2"] * 10
        genes = [f"GENE_{i}" for i in range(20)]
        de_df = pd.DataFrame(
            {
                "condition": conditions,
                "gene": genes,
                "pval_adj": [1e-6] * 20,
                "logfoldchange": [2.0] * 20,
                "standardized_mean_diff": [2.0] * 20,
            }
        )
        de_df.to_csv(csv_path, index=False)

        # Construct dataset pointing to the CSV and with permissive thresholds
        dataset = SingleCellPerturbationDataset(
            path=h5ad_path,
            organism=Organism.HUMAN,
            condition_key="condition",
<<<<<<< HEAD
=======
            control_name="ctrl",
            deg_test_name=deg_test_name,
            percent_genes_to_mask=percent_genes_to_mask,
            min_de_genes_to_mask=min_de_genes_to_mask,
            pval_threshold=pval_threshold,
            min_logfoldchange=0.0,
            de_results_path=csv_path,
>>>>>>> 43e42df7
        )

        dataset.load_data()
<<<<<<< HEAD
        with pytest.raises(ValueError, match=""):
            dataset.validate()

    def test_perturbation_dataset_store_task_inputs(
        self, tmp_path, valid_dataset: SingleCellPerturbationDataset
    ):
        """Tests that the store_task_inputs method writes expected files."""
        valid_dataset.load_data()

        out_dir = valid_dataset.store_task_inputs()
        control_file = out_dir / "control_cells_ids.json"
        target_genes_file = out_dir / "target_genes_to_save.json"
        de_results_file = out_dir / "de_results.json"

        assert control_file.exists()
        assert target_genes_file.exists()
        assert de_results_file.exists()

        # Validate that DE results JSON is readable and has expected columns
        de_df = pd.read_json(de_results_file)
        assert not de_df.empty
        assert set(["condition", "gene", "pval_adj", "logfoldchange"]).issubset(
            set(de_df.columns)
        )
=======

        # Expect 2 conditions (test1, test2), each with 2 perturbed + 2 control cells -> 8 total
        assert dataset.control_matched_adata.shape == (8, 3)

        # Target genes should be stored per cell (for each unique cell index)
        assert hasattr(dataset, "target_conditions_to_save")
        unique_obs_count = len(set(dataset.control_matched_adata.obs.index.tolist()))
        assert len(dataset.target_conditions_to_save) == unique_obs_count

        # With 10 genes per condition and percent as parameter
        expected_sampled = int(10 * percent_genes_to_mask)
        sampled_lengths = {len(v) for v in dataset.target_conditions_to_save.values()}
        assert sampled_lengths == {expected_sampled}
>>>>>>> 43e42df7
<|MERGE_RESOLUTION|>--- conflicted
+++ resolved
@@ -19,14 +19,11 @@
             organism=Organism.HUMAN,
             condition_key="condition",
             control_name="ctrl",
-<<<<<<< HEAD
-=======
             deg_test_name="wilcoxon",
             percent_genes_to_mask=0.5,
             min_de_genes_to_mask=5,
             pval_threshold=1e-4,
             min_logfoldchange=1.0,
->>>>>>> 43e42df7
         )
 
     def valid_dataset_file(self, tmp_path) -> Path:
@@ -70,8 +67,6 @@
                 "pval_adj": [1e-6] * 20,
                 "logfoldchange": [2.0] * 20,
             }
-<<<<<<< HEAD
-=======
         )
         # Provide corresponding t-test DE results used when deg_test_name == "t-test"
         adata.uns["de_results_t_test"] = pd.DataFrame(
@@ -81,7 +76,6 @@
                 "pval_adj": [1e-6] * 20,
                 "standardized_mean_diff": [2.0] * 20,
             }
->>>>>>> 43e42df7
         )
         adata.write_h5ad(file_path)
 
@@ -133,12 +127,6 @@
                 "pval_adj": [1e-6] * 20,
                 "logfoldchange": [2.0] * 20,
             }
-<<<<<<< HEAD
-        )
-        adata.write_h5ad(file_path)
-
-        return file_path
-=======
         )
         # Also include t-test results for parameterized runs with deg_test_name == "t-test"
         adata.uns["de_results_t_test"] = pd.DataFrame(
@@ -178,24 +166,11 @@
             pval_threshold=pval_threshold,
             min_logfoldchange=1.0,
         )
->>>>>>> 43e42df7
 
         dataset.load_data()
 
         # After loading, data should be created for each perturbation with matched controls
         # Expect 2 conditions (test1, test2), each with 2 perturbed + 2 control cells -> 8 total
-<<<<<<< HEAD
-        assert valid_dataset.control_matched_adata.shape == (8, 3)
-        # Target genes should be stored per cell (for each unique cell index)
-        assert hasattr(valid_dataset, "target_genes_to_save")
-        unique_obs_count = len(
-            set(valid_dataset.control_matched_adata.obs.index.tolist())
-        )
-        assert len(valid_dataset.target_genes_to_save) == unique_obs_count
-        # Each cell should have 5 sampled genes (50% of 10 per condition)
-        sampled_lengths = {len(v) for v in valid_dataset.target_genes_to_save.values()}
-        assert sampled_lengths == {5}
-=======
         assert dataset.control_matched_adata.shape == (8, 3)
         # Target genes should be stored per cell (for each unique cell index)
         assert hasattr(dataset, "target_conditions_to_save")
@@ -205,7 +180,6 @@
         expected_sampled = int(10 * percent_genes_to_mask)
         sampled_lengths = {len(v) for v in dataset.target_conditions_to_save.values()}
         assert sampled_lengths == {expected_sampled}
->>>>>>> 43e42df7
 
     def test_perturbation_dataset_load_data_missing_condition_key(
         self,
@@ -216,14 +190,11 @@
             perturbation_missing_condition_column_h5ad,
             organism=Organism.HUMAN,
             condition_key="condition",
-<<<<<<< HEAD
-=======
             deg_test_name="wilcoxon",
             percent_genes_to_mask=0.5,
             min_de_genes_to_mask=5,
             pval_threshold=1e-4,
             min_logfoldchange=1.0,
->>>>>>> 43e42df7
         )
 
         with pytest.raises(
@@ -232,8 +203,6 @@
             invalid_dataset.load_data()
 
     def test_perturbation_dataset_validate_invalid_condition(
-<<<<<<< HEAD
-=======
         self,
         perturbation_invalid_condition_h5ad,
     ):
@@ -296,7 +265,6 @@
     @pytest.mark.parametrize("min_de_genes_to_mask", [1, 5])
     @pytest.mark.parametrize("pval_threshold", [1e-4, 1e-2])
     def test_perturbation_dataset_load_de_results_from_csv(
->>>>>>> 43e42df7
         self,
         tmp_path,
         deg_test_name,
@@ -329,8 +297,6 @@
             path=h5ad_path,
             organism=Organism.HUMAN,
             condition_key="condition",
-<<<<<<< HEAD
-=======
             control_name="ctrl",
             deg_test_name=deg_test_name,
             percent_genes_to_mask=percent_genes_to_mask,
@@ -338,36 +304,9 @@
             pval_threshold=pval_threshold,
             min_logfoldchange=0.0,
             de_results_path=csv_path,
->>>>>>> 43e42df7
         )
 
         dataset.load_data()
-<<<<<<< HEAD
-        with pytest.raises(ValueError, match=""):
-            dataset.validate()
-
-    def test_perturbation_dataset_store_task_inputs(
-        self, tmp_path, valid_dataset: SingleCellPerturbationDataset
-    ):
-        """Tests that the store_task_inputs method writes expected files."""
-        valid_dataset.load_data()
-
-        out_dir = valid_dataset.store_task_inputs()
-        control_file = out_dir / "control_cells_ids.json"
-        target_genes_file = out_dir / "target_genes_to_save.json"
-        de_results_file = out_dir / "de_results.json"
-
-        assert control_file.exists()
-        assert target_genes_file.exists()
-        assert de_results_file.exists()
-
-        # Validate that DE results JSON is readable and has expected columns
-        de_df = pd.read_json(de_results_file)
-        assert not de_df.empty
-        assert set(["condition", "gene", "pval_adj", "logfoldchange"]).issubset(
-            set(de_df.columns)
-        )
-=======
 
         # Expect 2 conditions (test1, test2), each with 2 perturbed + 2 control cells -> 8 total
         assert dataset.control_matched_adata.shape == (8, 3)
@@ -380,5 +319,4 @@
         # With 10 genes per condition and percent as parameter
         expected_sampled = int(10 * percent_genes_to_mask)
         sampled_lengths = {len(v) for v in dataset.target_conditions_to_save.values()}
-        assert sampled_lengths == {expected_sampled}
->>>>>>> 43e42df7
+        assert sampled_lengths == {expected_sampled}