--- conflicted
+++ resolved
@@ -274,13 +274,9 @@
         de_df = uns["de_results"]
         assert isinstance(de_df, pd.DataFrame)
         assert not de_df.empty
-<<<<<<< HEAD
-        expected_cols = {"condition", "gene_id", "logfoldchange"}
-=======
 
         condition_key = uns["config"]["condition_key"]
         de_gene_col = uns["config"]["de_gene_col"]
         de_metric_col = uns["config"]["de_metric_col"]
         expected_cols = {condition_key, de_gene_col, de_metric_col}
->>>>>>> 7fcde1e3
         assert set(de_df.columns) == expected_cols