--- conflicted
+++ resolved
@@ -143,12 +143,6 @@
     It then calculates the correlation between ground truth and predicted log 
     fold change for each condition using a variety of metrics.    
     """
-<<<<<<< HEAD
-    # Before running this example, make sure the `--dataset_path` flag is set to where
-    # the dataset input file is saved.
-    # """
-=======
->>>>>>> 63607027
 
     args = parse_args()
     dataset_name = "replogle_k562_essential_perturbpredict"
@@ -165,7 +159,11 @@
     )
     dataset_cfg["path"] = download_file_from_remote(dataset_cfg["path"])
 
-<<<<<<< HEAD
+    dataset_cfg = load_dataset_config(
+        dataset_name=dataset_name, dataset_update_dict=dataset_update_dict
+    )
+    dataset_cfg["path"] = download_file_from_remote(dataset_cfg["path"])
+
     # Instantiate dataset and load data
     dataset: SingleCellPerturbationDataset = instantiate(dataset_cfg)
     dataset.load_data()
@@ -177,24 +175,6 @@
     model_adata = generate_random_model_predictions(
         dataset, dataset.adata.shape[0], dataset.adata.shape[1]
     )
-=======
-    dataset_cfg = load_dataset_config(
-        dataset_name=dataset_name, dataset_update_dict=dataset_update_dict
-    )
-    dataset_cfg["path"] = download_file_from_remote(dataset_cfg["path"])
-
-    # Instantiate dataset and load data
-    dataset: SingleCellPerturbationDataset = instantiate(dataset_cfg)
-    dataset.load_data()
-    dataset.validate()
-
-    # This generates sample model anndata. In applications,
-    # this should contain the model predictions and should be
-    # provided by the user.
-    model_adata = generate_random_model_predictions(
-        dataset, dataset.adata.shape[0], dataset.adata.shape[1]
-    )
->>>>>>> 63607027
     model_output = model_adata.X
 
     # Run task
@@ -203,11 +183,7 @@
     task_input = build_task_input_from_predictions(
         predictions_adata=model_adata,
         dataset_adata=dataset.adata,
-<<<<<<< HEAD
-        pred_effect_operation="ratio"
-=======
         pred_effect_operation="ratio",
->>>>>>> 63607027
     )
     metrics_dict = task.run(cell_representation=model_output, task_input=task_input)
     metrics_values = np.asarray(
