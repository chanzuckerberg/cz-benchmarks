import argparse
import json
from pathlib import Path
from datetime import datetime
import numpy as np
import pandas as pd
import anndata as ad
import shutil
import tempfile
import yaml
import os
from czbenchmarks.datasets.single_cell_perturbation import SingleCellPerturbationDataset
from czbenchmarks.constants import RANDOM_SEED
from czbenchmarks.datasets.utils import load_dataset
from tqdm import tqdm
from pandas.testing import assert_frame_equal
import logging

logging.basicConfig(level=logging.INFO)
logger = logging.getLogger(__name__)


def assert_de_results_equivalent(df1, df2, col_map):
    """
    Compare two DE results DataFrames with column name mapping.
    Asserts that the mapped DataFrames are nearly equal.
    """
    df1_mapped = df1.rename(columns=col_map)
    common_cols = sorted(set(df1_mapped.columns) & set(df2.columns))
    left = df1_mapped[common_cols].sort_values(by=common_cols).reset_index(drop=True)
    right = df2[common_cols].sort_values(by=common_cols).reset_index(drop=True)
    assert_frame_equal(left, right, check_exact=False, rtol=1e-12, atol=1e-12)


def create_adata(adata, target_gene_dict, nontargeting_cells):
    # Initialize list to store merged data
    all_merged_data = []

    # Initialize a dictionary to store target genes for each cell
    target_genes_to_save = {}

    target_genes = target_gene_dict.keys()
    for key in tqdm(target_genes, desc="Processing conditions"):
        adata_condition = adata[adata.obs["gene"] == key].copy()
        adata_control = adata[adata.obs.index.isin(nontargeting_cells[key])].copy()
        adata_condition.obs["condition"] = key
        adata_control.obs["condition"] = "non-targeting_" + key

        # Check if condition and control data have the same length
        if len(adata_condition) != len(adata_control):
            print(
                f"Warning: Condition and control data for {key} have different lengths."
            )
            continue

        # Merge condition and control data (avoid deprecated .concatenate and duplication warnings)
        adata_merged = ad.concat([adata_condition, adata_control], index_unique=None)

        # Add new column cell_barcode_gene
        adata_merged.obs["cell_barcode_gene"] = (
            adata_merged.obs.index.astype(str) + "_" + [key] * len(adata_merged)
        )

        # Add target genes to the dictionary for each cell
        for idx in adata_merged.obs["cell_barcode_gene"]:
            target_genes_to_save[idx] = target_gene_dict[key]

        all_merged_data.append(adata_merged)

    # Combine all adata objects using anndata.concat, auto-uniquifying obs names
    adata_final = ad.concat(all_merged_data, index_unique=None)

    # Set the new index
    adata_final.obs.set_index("cell_barcode_gene", inplace=True)
    return adata_final, target_genes_to_save


def sample_genes(
    df,
    percent_genes_to_mask,
    min_de_genes_to_mask,
    condition_col,
    gene_col,
    seed: int = RANDOM_SEED,
):
    np.random.seed(seed)
    target_genes = df[condition_col].unique()
    target_gene_dict = {}
    for target in tqdm(target_genes):
        gene_names = df[df[condition_col] == target][gene_col].values
        n_genes_to_sample = int(len(gene_names) * percent_genes_to_mask)
        if n_genes_to_sample >= min_de_genes_to_mask:
            sampled_genes = np.random.choice(
                gene_names, size=n_genes_to_sample, replace=False
            ).tolist()
            target_gene_dict[target] = sampled_genes
    return target_gene_dict


def run_notebook_code(args):
    # These are the same numbers as in single_cell_perturbation.py

    adata = ad.read_h5ad(args.h5ad_data_path)
    df = pd.read_csv(args.de_results_path)
    if args.metric == "wilcoxon":
        df = df[np.abs(df["logfoldchanges"]) >= args.min_logfoldchange]
        df = df[df["pvals_adj"] < args.pval_threshold]
        target_gene_dict = sample_genes(
            df,
            args.percent_genes_to_mask,
            args.min_de_genes_to_mask,
            "target_gene",
            "ensembl_id",
        )

    elif args.metric == "t-test":
        df = df[np.abs(df["smd"]) >= args.min_smd]
        df = df[df["pval_adj"] < args.pval_threshold]
        target_gene_dict = sample_genes(
            df,
            args.percent_genes_to_mask,
            args.min_de_genes_to_mask,
            "condition",
            "gene",
        )

    else:
        raise ValueError(f"Metric {args.metric} not supported")

    with open(args.control_cells_ids_path, "r") as f:
        nontargeting_cells = json.load(f)
    adata_final, target_genes_to_save = create_adata(
        adata, target_gene_dict, nontargeting_cells
    )
    gene_map = {}
    for index, ent in adata.obs.iterrows():
        gene_map[ent.gene_id] = ent.gene

    return adata_final, target_genes_to_save, gene_map


def run_new_code(
    percent_genes_to_mask: float, metric: str
) -> SingleCellPerturbationDataset:
    # Create a temporary Hydra config to pass through percent_genes_to_mask
    custom_config = {
        "datasets": {
            "replogle_k562_essential_perturbpredict": {
                "percent_genes_to_mask": percent_genes_to_mask,
                "deg_test_name": metric,
            }
        }
    }
    with tempfile.NamedTemporaryFile(mode="w", suffix=".yaml", delete=False) as tmp_cfg:
        yaml.dump(custom_config, tmp_cfg)
        tmp_cfg_path = tmp_cfg.name

    dataset: SingleCellPerturbationDataset = load_dataset(
        "replogle_k562_essential_perturbpredict", config_path=tmp_cfg_path
    )
    return dataset


if __name__ == "__main__":
    parser = argparse.ArgumentParser()

    parser.add_argument(
        "--percent_genes_to_mask",
        type=float,
        default=1.0,
        help="Percentage of genes to mask",
    )
    parser.add_argument(
        "--h5ad_data_path",
        type=str,
        default="new_data/K562_essential_raw_singlecell_01.h5ad", #/data2/czbenchmarks/replogle2022/K562
        help="Path to masked h5ad file",
    )
    parser.add_argument(
        "--de_results_path",
        type=str,
        default="k562_data/{metric_type}_de_results.csv", #"/data2/czbenchmarks/replogle2022/K562/zero_shot_benchmark/{metric_type}/de_results.csv",
        help="Path to de_results.csv file",
    )

    parser.add_argument(
        "--metric",
        type=str,
        default="wilcoxon",  # wilcoxon or t-test, do not use t_test
        help="Metric to use for DE analysis",
    )
    parser.add_argument(
        "--min_logfoldchange",
        type=float,
        default=1.0,
        help="Minimum absolute log-fold change for DE filtering (used when --metric=wilcoxon)",
    )
    parser.add_argument(
        "--pval_threshold",
        type=float,
        default=1e-4,
        help="Adjusted p-value threshold for DE filtering",
    )
    parser.add_argument(
        "--min_de_genes_to_mask",
        type=int,
        default=5,
        help="Minimum number of DE genes required to mask a condition",
    )
    parser.add_argument(
        "--min_smd",
        type=float,
        default=0.55,
        help="Minimum standardized mean difference for DE filtering (used when --metric=t-test)",
    )
    parser.add_argument(
        "--control_cells_ids_path",
        type=str,
        default="new_data/ReplogleEssentialsCr4_GEM_libsizeMatched_NonTargetingCellIdsPerTarget.json", #/data2/czbenchmarks/replogle2022/K562/zero_shot_benchmark/
        help="Path to control_cells_ids .json file",
    )
    parser.add_argument(
        "--run_notebook_code",
        action="store_true",
        help="Run notebook code",
    )
    args = parser.parse_args()
    # metric is either wilcoxon or t-test
    if args.metric not in {"wilcoxon", "t-test"}:
        raise ValueError(
            f"Unsupported --metric value: {args.metric}. Use 'wilcoxon' or 't-test'."
        )
    # metric_normalized is either wilcoxon or t_test
    metric_normalized = args.metric.strip().lower().replace("-", "_")
    if metric_normalized in {"t-test", "ttest"}:
        metric_normalized = "t_test"

    args.de_results_path = args.de_results_path.format(metric_type=metric_normalized)

    timestamp = datetime.now().strftime("%Y%m%d_%H%M%S")
<<<<<<< HEAD
    nb_dir = Path(f"notebook_task_inputs_{metric_normalized}")
=======
    
    nb_dir = Path("notebook_task_inputs")
    if not nb_dir.exists():
        nb_dir.mkdir(parents=True, exist_ok=True)
>>>>>>> 0a9d0b37

    #### NOTEBOOK CODE ####
    if args.run_notebook_code:
        if Path(nb_dir).exists():
            logger.info(
                f"Directory {nb_dir} already exists, copying to {nb_dir}_{timestamp}"
            )
            shutil.copytree(nb_dir, f"{nb_dir}_{timestamp}")
        else:
            logger.info(f"Directory {nb_dir} does not exist, creating it")
            os.makedirs(nb_dir)

    # This could be combined with previous if statement
    if (
        not args.run_notebook_code
        and Path(nb_dir / "notebook_adata_masked.h5ad").exists()
    ):
        logger.info(f"Loading notebook code from disk {nb_dir}")
        notebook_adata_masked = ad.read_h5ad(nb_dir / "notebook_adata_masked.h5ad")
        with open(nb_dir / "notebook_target_genes_to_save.json", "r") as f:
            notebook_target_genes_to_save = json.load(f)
        with open(nb_dir / "gene_map.json", "r") as f:
            gene_map = json.load(f)
    else:
        logger.info(f"Running notebook code with args: {args}")
        notebook_adata_masked, notebook_target_genes_to_save, gene_map = (
            run_notebook_code(args)
        )

        logger.info("Saving notebook code to disk")
        notebook_adata_masked.write(nb_dir / "notebook_adata_masked.h5ad")
        with (nb_dir / "notebook_target_genes_to_save.json").open("w") as f:
            json.dump(notebook_target_genes_to_save, f)
        with (nb_dir / "gene_map.json").open("w") as f:
            json.dump(gene_map, f)
        print(f"Notebook task inputs saved to: {nb_dir}")

    #### NEW CODE ####
    logger.info(f"Running new code with args: {args}")
    new_dataset = run_new_code(args.percent_genes_to_mask, args.metric)
    new_output_dir = new_dataset.store_task_inputs()
    logger.info(f"New code output saved to: {new_output_dir}")

    #### COMPARE OUTPUTS ####
    # Compare DE results CSV to dataset.de_results with column name mapping
    logger.info(
        "Comparing DE results CSV to dataset.de_results with column name mapping"
    )
    df_csv = pd.read_csv(args.de_results_path)
    if args.metric == "wilcoxon":
        col_map = {
            "names": "gene_id",
            "target_gene": "condition_name",
            "scores": "score",
            "logfoldchanges": "logfoldchange",
            "pvals": "pval",
            "pvals_adj": "pval_adj",
        }
    elif args.metric == "t-test":
        col_map = {
            "gene": "gene_id",
            "condition": "condition_name",
            "score": "score",
            "logfoldchange": "logfoldchange",
            "pval": "pval",
            "pval_adj": "pval_adj",
            "smd": "standardized_mean_diff",
        }

    df_csv = df_csv.rename(columns=col_map)
    filter = df_csv["pval_adj"] <= args.pval_threshold
    if metric_normalized == "wilcoxon":
        filter &= df_csv["logfoldchange"].abs() >= args.min_logfoldchange
    elif metric_normalized == "t_test":
        filter &= df_csv["standardized_mean_diff"].abs() >= args.min_smd

    df_csv = df_csv[filter]

    assert_de_results_equivalent(df_csv, new_dataset.de_results, col_map)
    logger.info("DE results matched")

    # Assert that the var frames are equivalent
    logger.info("Asserting that the var frames are equivalent")
    column_map = {
        "gene_name": "gene",
    }
    assert (notebook_adata_masked.var.index == new_dataset.adata.var.index).all()
    logger.info("Var frames matched")

    # Compare target genes
    logger.info("Comparing target genes")
    dataset_target_genes = {}
    for k in new_dataset.target_conditions_to_save.keys():
        s = k.split("_")
        try:
            dataset_target_genes[s[0] + "_" + gene_map[s[1]]] = (
                new_dataset.target_conditions_to_save[k]
            )
        except KeyError:
            print(f"KeyError: {k}")
            breakpoint()

    missing_keys = [
        k for k in dataset_target_genes.keys() if k not in notebook_target_genes_to_save
    ]
    assert not missing_keys, (
        f"Missing keys in notebook_target_genes_to_save: {missing_keys[:10]}"
    )
    for k, v in dataset_target_genes.items():
        v_lib = list(v)
        v_nb = list(notebook_target_genes_to_save[k])
        assert set(v_lib) == set(v_nb), f"Mismatched genes for key {k}"
    logger.info("Target genes matched")

    # Compare control matched adata
    logger.info("Comparing control matched adata")
    control_prefix = "non-targeting"
    # we want to make sure that the conditions and cell_bar_code_gene are the same
    new_obs = new_dataset.control_matched_adata.obs
    notebook_obs = notebook_adata_masked.obs
    condition_series = new_obs["condition"].astype(str)
    condition_list = np.unique(
        condition_series[~condition_series.str.startswith(control_prefix)]
    )
    for condition in condition_list:
        new_condition = new_obs[new_obs["condition"] == condition].index
        new_control = new_obs[
            new_obs["condition"] == f"{control_prefix}_{condition}"
        ].index
        condition_name = gene_map[condition]

        all_condition = notebook_obs[
            notebook_obs.index.str.endswith(f"_{condition_name}")
        ]
        nb_condition = all_condition[all_condition["gene"] != "non-targeting"].index
        nb_control = all_condition[all_condition["gene"] == "non-targeting"].index
        new_control_list = []
        for k in new_control:
            s = k.split("_")
            new_control_list.append(s[0] + "_" + gene_map[s[1]])
        new_condition_list = []
        for k in new_condition:
            s = k.split("_")
            new_condition_list.append(s[0] + "_" + gene_map[s[1]])

        assert new_condition_list == list(nb_condition)
        assert sorted(new_control_list) == sorted(
            list(nb_control)
        )  # order is suddenly not preserved
    logger.info("Control matched adata matched")

    logger.info("Done")<|MERGE_RESOLUTION|>--- conflicted
+++ resolved
@@ -238,14 +238,10 @@
     args.de_results_path = args.de_results_path.format(metric_type=metric_normalized)
 
     timestamp = datetime.now().strftime("%Y%m%d_%H%M%S")
-<<<<<<< HEAD
     nb_dir = Path(f"notebook_task_inputs_{metric_normalized}")
-=======
     
-    nb_dir = Path("notebook_task_inputs")
     if not nb_dir.exists():
         nb_dir.mkdir(parents=True, exist_ok=True)
->>>>>>> 0a9d0b37
 
     #### NOTEBOOK CODE ####
     if args.run_notebook_code:
