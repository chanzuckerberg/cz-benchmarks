--- conflicted
+++ resolved
@@ -41,11 +41,8 @@
     "hnswlib>=0.8.0",
     "tomli>=2.2.1",
     "boto3-stubs-lite[s3]>=1.38.0",
-<<<<<<< HEAD
     "click>=8.3.0",
-=======
     "pyarrow>=17.0.0",
->>>>>>> a452fbf8
 ]
 
 [project.optional-dependencies]
