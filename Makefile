--- conflicted
+++ resolved
@@ -1,10 +1,6 @@
 # Default target
 .PHONY: all
-<<<<<<< HEAD
-all: scvi uce scgpt scgenept aido geneformer
-=======
-all: scvi uce scgpt scgenept geneformer transcriptformer
->>>>>>> ae442aa0
+all: scvi uce scgpt scgenept geneformer transcriptformer aido
 
 # Build the scvi image
 .PHONY: scvi
@@ -31,17 +27,15 @@
 geneformer:
 	docker build -t cz-benchmarks-models:geneformer -f docker/geneformer/Dockerfile .
 
-<<<<<<< HEAD
 # Build the geneformer image
 .PHONY: aido
 aido:
 	docker build -t cz-benchmarks-models:aido -f docker/aido/Dockerfile .
-=======
+
 # Build the transcriptformer image
 .PHONY: transcriptformer
 transcriptformer:
 	docker build -t cz-benchmarks-models:transcriptformer -f docker/transcriptformer/Dockerfile .
->>>>>>> ae442aa0
 
 # Clean up images
 .PHONY: clean
