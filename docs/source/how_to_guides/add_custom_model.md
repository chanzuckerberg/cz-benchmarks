# Add a Custom Model

This guide provides a step-by-step process to integrate your own model into cz-benchmarks.

---

## Overview

To add a new model, you will:
1. Create a directory for your model.
2. Implement the necessary files and classes, extending the base classes for model implementation and input validation.
3. Test and integrate your model.

---

## Step 1: Create a Directory for Your Model

1. Navigate to the `docker/` directory in your project.
2. Create a new subdirectory for your model, e.g., `docker/your_model/`.
3. Structure the directory as follows:

    ```
    docker/your_model/
    ├── Dockerfile          # Define the container environment
    ├── model.py            # Implementation of your model inference code
    ├── config.yaml         # Configuration file for your model
    ├── requirements.txt    # (Optional) List Python dependencies
    └── assets/             # (Optional) Store model weights, vocabularies, etc.
    ```

---

## Step 2: Add a new ModelType

In the `src.czbenchmarks.models.types.ModelType` enum, add a value for your model:

     Example:

     ```
     class ModelType(Enum):
          ...
          YOUR_MODEL = "YOUR_MODEL"
     ```

<<<<<<< HEAD
=======
---
>>>>>>> 4da77311

## Step 3: Implement the Model Class

1. Create a model class that extends `BaseModelImplementation`.
2. Implement the required methods, such as `run_model`.

     Example:

     ```python
     import argparse
     from typing import Set
     from czbenchmarks.datasets.types import DataType
     from czbenchmarks.models.implementations.base_model_implementation import BaseModelImplementation
     from czbenchmarks.models.types import ModelType


     class YourModel(BaseModelImplementation):
<<<<<<< HEAD
          def parse_args(self):
               parser = argparse.ArgumentParser(description="Run YourModel on input dataset.")
               parser.add_argument("--your_param", type=int, default=32, help="Description of your_param")
               return parser.parse_args()
=======
          def create_parser(self):
               parser = argparse.ArgumentParser(description="Run YourModel on input dataset.")
               parser.add_argument("--your_param", type=int, default=32, help="Description of your_param")
               return parser
>>>>>>> 4da77311

          model_type = ModelType.YOUR_MODEL

          @property
          def inputs(self) -> Set[DataType]:
                # Specify appropriate `DataType`s below
               return { }

          @property
          def outputs(self) -> Set[DataType]:
               # Specify appropriate `DataType`s below (embeddings are a typical model output)
               return { DataType.EMBEDDING }  

          def get_model_weights_subdir(self, dataset) -> str:
               return "your_model"

          def _download_model_weights(self, dataset) -> None:
               # Implement your model weight download or verification logic here.
               pass

          def run_model(self, dataset):
               # Implement inference logic:
               embeddings = ...  # Run inference to produce embeddings
               dataset.set_output(self.model_type, DataType.EMBEDDING, embeddings)

     if __name__ == "__main__":
           YourModel().run()
     ```

Note that you can access any arguments specified in the `config.yaml` or via command-line options using `self.args`.

---

<<<<<<< HEAD
## Step 3: (Optional) Extend `BaseSingleCellValidator`

If your model is a single-cell transcriptomic model and accepts AnnData objects as input, then it can extend `BaseSingleCellValidator`. This will enable the class to validate that the input `Dataset` provides the required organisms, obs keys, and var keys.
=======
## Step 4: (Optional) Add a display name for your Model

In `src.czbenchmarks.models.utils`, add a display name for your model if you would
like a prettier display name than the one you used in the `ModelType` enum.

As currently implemented, the display name can be customized based on the value in the
`ModelType` enum as well as the `model-variant` and (fine-tuning) `dataset` arguments
passed to your model (defined in the `create_parser` method).

>>>>>>> 4da77311

1. Add `BaseSingleCellValidator` as a parent class.
2. Specify the required organisms, obs keys, and var keys that are defined as class variables.
3. Specify `DataType.ANNDATA` as the model's input type via the `inputs()` method.
    Example:

     ```python
<<<<<<< HEAD
     ...
     from czbenchmarks.datasets.types import Organism
     from czbenchmarks.models.validators.base_single_cell_model_validator import BaseSingleCellValidator


     class YourModel(BaseModelImplementation, BaseSingleCellValidator):

          ...

          available_organisms = [Organism.HUMAN, Organism.MOUSE]  # Use appropriate Organism enums
          required_obs_keys = []  # Specify required obs keys, as needed
          required_var_keys = ["feature_name"]  # Use appropriate feature name

          @property
          def inputs(self) -> Set[DataType]:
               return { DataType.ANNDATA }

          ...
     ```

---

## Step 4: Create a Config File for the Model

1. Create a `config.yaml` file in your model's directory. This file will define the configuration parameters required for your model.
2. Include the `_target_` key to specify the model class and any additional parameters your model requires.

     Example:

=======
     _MODEL_VARIANT_FINETUNE_TO_DISPLAY_NAME = {
         ...
         ("YOUR_MODEL", "1M10L", None): "YourModel (1 million cells, 10 layers)",
         ...
     }
     ```

---

## Step 5: (Optional) Extend `BaseSingleCellValidator`

If your model is a single-cell transcriptomic model and accepts AnnData objects as input, then it can extend `BaseSingleCellValidator`. This will enable the class to validate that the input `Dataset` provides the required organisms, obs keys, and var keys.

1. Add `BaseSingleCellValidator` as a parent class.
2. Specify the required organisms, obs keys, and var keys that are defined as class variables.
3. Specify `DataType.ANNDATA` as the model's input type via the `inputs()` method.
    Example:

    ```python
    ...
    from czbenchmarks.datasets.types import Organism
    from czbenchmarks.models.validators.base_single_cell_model_validator import BaseSingleCellValidator


    class YourModel(BaseModelImplementation, BaseSingleCellValidator):

         ...

         available_organisms = [Organism.HUMAN, Organism.MOUSE]  # Use appropriate Organism enums
         required_obs_keys = []  # Specify required obs keys, as needed
         required_var_keys = ["feature_name"]  # Use appropriate feature name

         @property
         def inputs(self) -> Set[DataType]:
              return { DataType.ANNDATA }

         ...
    ```

---

## Step 6: Create a Config File for the Model

1. Create a `config.yaml` file in your model's directory. This file will define the configuration parameters required for your model.
2. Include the `_target_` key to specify the model class and any additional parameters your model requires.

     Example:

>>>>>>> 4da77311
     ```yaml
     _target_: model.YourModel
     your_param: 32
     another_param: "value"
     ```

    The config file may include any additional parameters required by your model.

---

<<<<<<< HEAD
## Step 5: Add `requirements.txt`

1. Create a `requirements.txt` under `docker/your_model`.
2. Add required Python packages

## Step 6: Create a `Dockerfile`
=======
## Step 7: Add `requirements.txt`

1. Create a `requirements.txt` file under `docker/your_model`.
2. Add required Python packages

---

## Step 8: Create a `Dockerfile`
>>>>>>> 4da77311

1. Create a new file `docker/your_model/Dockerfile`
2. Specify Docker commands to build the Docker image, per the requirments of the model.

     Example:
     ```
     FROM nvidia/cuda:12.6.1-cudnn-runtime-ubuntu22.04

     WORKDIR /app

     RUN apt-get update && \
     apt-get install -y python3 python3-pip

     COPY docker/your_model/requirements.txt .
     RUN pip install --no-cache-dir -r requirements.txt

     COPY src /app/package/src
     COPY pyproject.toml /app/package/pyproject.toml
     COPY README.md /app/package/README.md

     RUN pip install -e /app/package[interactive]
<<<<<<< HEAD

     COPY docker/your_model/model.py .
     COPY docker/your_model/config.yaml .
     # Specify additional files here, as neeeded

     ENTRYPOINT ["python3", "-u", "/app/model.py"]
     ``` 

## Step 5: Build and Test Your Model

=======

     COPY docker/your_model/model.py .
     COPY docker/your_model/config.yaml .
     # Specify additional files here, as neeeded

     ENTRYPOINT ["python3", "-u", "/app/model.py"]
     ``` 

3. Add an entry for your model's Docker image location in `src/czbenchmarks/conf/models.yaml`:

     Example:

     ```
     models:
          YOUR_MODEL:
          model_image_uri: cz-benchmarks-models-public:YOUR_MODEL

     ...
     ```

---

## Step 9: Build Your Model

>>>>>>> 4da77311
1. Build the Docker container using the `Dockerfile` you created. Run the following command, replacing `your_model` with the appropriate values:

     ```sh
     docker build -t cz-benchmarks-models:your_model -f docker/your_model/Dockerfile .
     ```

2. Optionally, add the Docker build command to your project's `Makefile` for easier execution. For example:

     ```makefile
     .PHONY: your_model
     your_model:
          docker build -t cz-benchmarks-models:your_model -f docker/your_model/Dockerfile .
     ```

---

## Step 10: Test Your Model

Test the Docker container to ensure it works as expected. You can run the container and verify its functionality by executing your model on a sample dataset using the `czbenchmarks.runner.run_inference()` method.

Example:

```python
import logging
import sys
from czbenchmarks.datasets.utils import load_dataset
from czbenchmarks.runner import run_inference

if __name__ == "__main__":
     logging.basicConfig(level=logging.INFO, stream=sys.stdout)
     dataset = load_dataset("tsv2_bone_marrow")  # Specify a dataset from models.yaml that can be used as input to your model

     dataset = run_inference("YOUR_MODEL", dataset)

     print(dataset.get_output("YOUR_MODEL", "EMBEDDING"))
```

For details on creating a custom dataset, refer to the [Add a Custom Dataset](../how_to_guides/add_custom_dataset.md) guide.
     
---

## Additional Notes

- For guidance, review existing implementations such as `docker/scvi` or `docker/scgpt`. These examples can help you understand best practices and common patterns.
- Use the `assets/` directory to store supplementary files your model might need, such as pre-trained weights, vocabularies, or other resources. Keeping these files organized ensures your model remains portable and easy to manage.
<|MERGE_RESOLUTION|>--- conflicted
+++ resolved
@@ -42,10 +42,7 @@
           YOUR_MODEL = "YOUR_MODEL"
      ```
 
-<<<<<<< HEAD
-=======
----
->>>>>>> 4da77311
+---
 
 ## Step 3: Implement the Model Class
 
@@ -63,17 +60,10 @@
 
 
      class YourModel(BaseModelImplementation):
-<<<<<<< HEAD
-          def parse_args(self):
-               parser = argparse.ArgumentParser(description="Run YourModel on input dataset.")
-               parser.add_argument("--your_param", type=int, default=32, help="Description of your_param")
-               return parser.parse_args()
-=======
           def create_parser(self):
                parser = argparse.ArgumentParser(description="Run YourModel on input dataset.")
                parser.add_argument("--your_param", type=int, default=32, help="Description of your_param")
                return parser
->>>>>>> 4da77311
 
           model_type = ModelType.YOUR_MODEL
 
@@ -107,11 +97,6 @@
 
 ---
 
-<<<<<<< HEAD
-## Step 3: (Optional) Extend `BaseSingleCellValidator`
-
-If your model is a single-cell transcriptomic model and accepts AnnData objects as input, then it can extend `BaseSingleCellValidator`. This will enable the class to validate that the input `Dataset` provides the required organisms, obs keys, and var keys.
-=======
 ## Step 4: (Optional) Add a display name for your Model
 
 In `src.czbenchmarks.models.utils`, add a display name for your model if you would
@@ -121,63 +106,28 @@
 `ModelType` enum as well as the `model-variant` and (fine-tuning) `dataset` arguments
 passed to your model (defined in the `create_parser` method).
 
->>>>>>> 4da77311
+
+    Example:
+
+     ```python
+     _MODEL_VARIANT_FINETUNE_TO_DISPLAY_NAME = {
+         ...
+         ("YOUR_MODEL", "1M10L", None): "YourModel (1 million cells, 10 layers)",
+         ...
+     }
+     ```
+
+---
+
+## Step 5: (Optional) Extend `BaseSingleCellValidator`
+
+If your model is a single-cell transcriptomic model and accepts AnnData objects as input, then it can extend `BaseSingleCellValidator`. This will enable the class to validate that the input `Dataset` provides the required organisms, obs keys, and var keys.
 
 1. Add `BaseSingleCellValidator` as a parent class.
 2. Specify the required organisms, obs keys, and var keys that are defined as class variables.
 3. Specify `DataType.ANNDATA` as the model's input type via the `inputs()` method.
     Example:
 
-     ```python
-<<<<<<< HEAD
-     ...
-     from czbenchmarks.datasets.types import Organism
-     from czbenchmarks.models.validators.base_single_cell_model_validator import BaseSingleCellValidator
-
-
-     class YourModel(BaseModelImplementation, BaseSingleCellValidator):
-
-          ...
-
-          available_organisms = [Organism.HUMAN, Organism.MOUSE]  # Use appropriate Organism enums
-          required_obs_keys = []  # Specify required obs keys, as needed
-          required_var_keys = ["feature_name"]  # Use appropriate feature name
-
-          @property
-          def inputs(self) -> Set[DataType]:
-               return { DataType.ANNDATA }
-
-          ...
-     ```
-
----
-
-## Step 4: Create a Config File for the Model
-
-1. Create a `config.yaml` file in your model's directory. This file will define the configuration parameters required for your model.
-2. Include the `_target_` key to specify the model class and any additional parameters your model requires.
-
-     Example:
-
-=======
-     _MODEL_VARIANT_FINETUNE_TO_DISPLAY_NAME = {
-         ...
-         ("YOUR_MODEL", "1M10L", None): "YourModel (1 million cells, 10 layers)",
-         ...
-     }
-     ```
-
----
-
-## Step 5: (Optional) Extend `BaseSingleCellValidator`
-
-If your model is a single-cell transcriptomic model and accepts AnnData objects as input, then it can extend `BaseSingleCellValidator`. This will enable the class to validate that the input `Dataset` provides the required organisms, obs keys, and var keys.
-
-1. Add `BaseSingleCellValidator` as a parent class.
-2. Specify the required organisms, obs keys, and var keys that are defined as class variables.
-3. Specify `DataType.ANNDATA` as the model's input type via the `inputs()` method.
-    Example:
-
     ```python
     ...
     from czbenchmarks.datasets.types import Organism
@@ -208,7 +158,6 @@
 
      Example:
 
->>>>>>> 4da77311
      ```yaml
      _target_: model.YourModel
      your_param: 32
@@ -219,14 +168,6 @@
 
 ---
 
-<<<<<<< HEAD
-## Step 5: Add `requirements.txt`
-
-1. Create a `requirements.txt` under `docker/your_model`.
-2. Add required Python packages
-
-## Step 6: Create a `Dockerfile`
-=======
 ## Step 7: Add `requirements.txt`
 
 1. Create a `requirements.txt` file under `docker/your_model`.
@@ -235,7 +176,6 @@
 ---
 
 ## Step 8: Create a `Dockerfile`
->>>>>>> 4da77311
 
 1. Create a new file `docker/your_model/Dockerfile`
 2. Specify Docker commands to build the Docker image, per the requirments of the model.
@@ -257,7 +197,6 @@
      COPY README.md /app/package/README.md
 
      RUN pip install -e /app/package[interactive]
-<<<<<<< HEAD
 
      COPY docker/your_model/model.py .
      COPY docker/your_model/config.yaml .
@@ -266,17 +205,6 @@
      ENTRYPOINT ["python3", "-u", "/app/model.py"]
      ``` 
 
-## Step 5: Build and Test Your Model
-
-=======
-
-     COPY docker/your_model/model.py .
-     COPY docker/your_model/config.yaml .
-     # Specify additional files here, as neeeded
-
-     ENTRYPOINT ["python3", "-u", "/app/model.py"]
-     ``` 
-
 3. Add an entry for your model's Docker image location in `src/czbenchmarks/conf/models.yaml`:
 
      Example:
@@ -293,7 +221,6 @@
 
 ## Step 9: Build Your Model
 
->>>>>>> 4da77311
 1. Build the Docker container using the `Dockerfile` you created. Run the following command, replacing `your_model` with the appropriate values:
 
      ```sh
