import os
import pathlib

# Base paths
DATASETS_CACHE_PATH = os.environ.get("DATASETS_CACHE_PATH", "~/.cz-benchmarks/datasets")
PROCESSED_DATASETS_CACHE_PATH = os.environ.get(
    "PROCESSED_DATASETS_CACHE_PATH", "~/.cz-benchmarks/processed_datasets"
)

# Constants
RANDOM_SEED = 42
<<<<<<< HEAD

# Constants
RANDOM_SEED = 42
=======
>>>>>>> abc3cdc8


# Derived constants
def get_numbered_path(base_path: str, index: int) -> str:
    """
    Get numbered version of a path
    (e.g., /path/to/data.dill-> /path/to/data_1.dill)
    """
    path = pathlib.Path(base_path)
    stem = path.stem  # 'data'
    suffix = path.suffix  # '.dill'
    return str(path.parent / f"{stem}_{index}{suffix}")


def get_base_name(path: str) -> str:
    """Get the base filename pattern (e.g., /path/to/data.dill -> data*.dill)"""
    path = pathlib.Path(path)
    return f"{path.stem}*{path.suffix}"<|MERGE_RESOLUTION|>--- conflicted
+++ resolved
@@ -9,12 +9,6 @@
 
 # Constants
 RANDOM_SEED = 42
-<<<<<<< HEAD
-
-# Constants
-RANDOM_SEED = 42
-=======
->>>>>>> abc3cdc8
 
 
 # Derived constants
