--- conflicted
+++ resolved
@@ -1,10 +1,6 @@
 import logging
-<<<<<<< HEAD
-from typing import Dict, Set
-=======
 from typing import Set, List
 import scanpy as sc
->>>>>>> 30d00991
 
 from ..datasets import BaseDataset, DataType
 from ..metrics import metrics_registry
@@ -82,54 +78,4 @@
                 MetricType.ADJUSTED_RAND_INDEX,
                 MetricType.NORMALIZED_MUTUAL_INFO,
             ]
-<<<<<<< HEAD
-        }
-=======
-        ]
-
-    def run_baseline(
-        self, data: BaseDataset, n_top_genes=3000, n_pcs=50, random_state=42
-    ):
-        """Run a baseline clustering using PCA on gene expression.
-
-        Instead of using embeddings from a model, this method performs standard
-        preprocessing on the raw gene expression data and uses PCA for dimensionality
-        reduction before clustering. This provides a baseline performance to compare
-        against model-generated embeddings.
-
-        Args:
-            data: SingleCellDataset containing AnnData with gene expression and metadata
-            n_top_genes: Number of highly variable genes to select
-            n_pcs: Number of principal components to use
-            random_state: Random seed for reproducibility
-
-        Returns:
-            Dictionary containing baseline clustering metrics
-        """
-
-        # Get the AnnData object from the dataset
-        adata = data.get_input(DataType.ANNDATA)
-
-        # Standard preprocessing steps for single-cell data
-        sc.pp.normalize_total(adata)  # Normalize counts per cell
-        sc.pp.log1p(adata)  # Log-transform the data
-
-        # Identify highly variable genes using Seurat v3 method
-        sc.pp.highly_variable_genes(adata, n_top_genes=n_top_genes, flavor="seurat_v3")
-
-        # Subset to only highly variable genes to reduce noise
-        adata = adata[:, adata.var["highly_variable"]]
-
-        # Run PCA for dimensionality reduction
-        sc.pp.pca(adata, n_comps=n_pcs, random_state=random_state)
-
-        # Use PCA result as the embedding for clustering
-        data.set_output(ModelType.BASELINE, DataType.EMBEDDING, adata.obsm["X_pca"])
-
-        # Run the clustering task with the PCA embedding
-        baseline_metrics = self.run(data, model_types=[ModelType.BASELINE])[
-            ModelType.BASELINE
-        ]
-
-        return baseline_metrics
->>>>>>> 30d00991
+        ]