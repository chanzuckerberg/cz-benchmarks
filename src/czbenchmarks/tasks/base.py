from abc import ABC, abstractmethod
from typing import Dict, List, Optional, Set, Union

from ..datasets import BaseDataset, DataType
from ..models.types import ModelType
<<<<<<< HEAD
from ..metrics import MetricType
from .utils import run_standard_scrna_workflow
=======
from ..metrics.types import MetricResult
>>>>>>> 30d00991


class BaseTask(ABC):
    """Abstract base class for all benchmark tasks.

    Defines the interface that all tasks must implement. Tasks are responsible for:
    1. Declaring their required input/output data types
    2. Running task-specific computations
    3. Computing evaluation metrics

    Tasks should store any intermediate results as instance variables
    to be used in metric computation.
    """

    @property
    @abstractmethod
    def required_inputs(self) -> Set[DataType]:
        """Required input data types this task requires.

        Returns:
            Set of DataType enums that must be present in input data
        """

    @property
    @abstractmethod
    def required_outputs(self) -> Set[DataType]:
        """Required output types from models this task requires

        Returns:
            Set of DataType enums that must be present in output data
        """

    @property
    def requires_multiple_datasets(self) -> bool:
        """Whether this task requires multiple datasets"""
        return False

    def validate(self, data: BaseDataset):
        error_msg = []
        missing_inputs = self.required_inputs - set(data.inputs.keys())

        if missing_inputs:
            error_msg.append(f"Missing required inputs: {missing_inputs}")

        for model_type in data.outputs:
            missing_outputs = self.required_outputs - set(
                data.outputs[model_type].keys()
            )
            if missing_outputs:
                error_msg.append(
                    "Missing required outputs for model type"
                    f"{model_type.name}: {missing_outputs}"
                )

        if error_msg:
            raise ValueError(
                f"Data validation failed for {self.__class__.__name__}: "
                f"{' | '.join(error_msg)}"
            )

        data.validate()

    @abstractmethod
    def _run_task(self, data: BaseDataset, model_type: ModelType):
        """Run the task's core computation.

        Should store any intermediate results needed for metric computation
        as instance variables.

        Args:
            data: Dataset containing required input and output data

        Returns:
            Modified or unmodified dataset
        """

    @abstractmethod
    def _compute_metrics(self) -> List[MetricResult]:
        """Compute evaluation metrics for the task.

        Returns:
            List of MetricResult objects containing metric values and metadata
        """

    def _run_task_for_dataset(
        self, data: BaseDataset, model_types: Optional[List[ModelType]] = None
    ) -> Dict[ModelType, List[MetricResult]]:
        """Run task for a single dataset and compute metrics for each model.

        This method iterates through all model outputs in the dataset,
        runs the task for each model, and computes the corresponding metrics.

        Args:
            data: Dataset containing required input and output data
            model_types: Optional list of specific model types to evaluate

        Returns:
            Dictionary mapping model types to their list of MetricResult objects
        """
        # Store metrics for each model in the dataset
        all_metrics_per_model = {}

        # Iterate through each model type in the dataset outputs
        if model_types is None:
            model_types = list(data.outputs.keys())

        for model_type in model_types:
            if model_type not in data.outputs:
                raise ValueError(f"Model type {model_type} not found in dataset")

            # Run the task implementation for this model
            self._run_task(data, model_type)

            # Compute metrics based on task results
            metrics = self._compute_metrics()

            # Store metrics for this model
            all_metrics_per_model[model_type] = metrics

        return all_metrics_per_model

    def run_baseline(self, data: BaseDataset, **kwargs) -> Dict[MetricType, float]:
        """Run a baseline clustering using PCA on gene expression.

        Instead of using embeddings from a model, this method performs standard
        preprocessing on the raw gene expression data and uses PCA for dimensionality
        reduction before clustering. This provides a baseline performance to compare
        against model-generated embeddings.

        Args:
            data: BaseDataset containing AnnData with gene expression and metadata
            **kwargs: Additional arguments passed to run_standard_scrna_workflow

        Returns:
            Dictionary containing baseline clustering metrics (ARI and NMI)
        """

        # Get the AnnData object from the dataset
        adata = data.get_input(DataType.ANNDATA)

        # Run the standard preprocessing workflow
        adata_baseline = run_standard_scrna_workflow(adata, **kwargs)

        # Use PCA result as the embedding for clustering
        data.set_output(
            ModelType.BASELINE, DataType.EMBEDDING, adata_baseline.obsm["X_pca"]
        )

        # Run the clustering task with the PCA embedding
        baseline_metrics = self.run(data, model_types=[ModelType.BASELINE])[
            ModelType.BASELINE
        ]

        return baseline_metrics

    def run(
        self,
        data: Union[BaseDataset, List[BaseDataset]],
        model_types: Optional[List[ModelType]] = None,
    ) -> Union[
        Dict[ModelType, List[MetricResult]],
        List[Dict[ModelType, List[MetricResult]]],
    ]:
        """Run the task on input data and compute metrics.

        Args:
            data: Single dataset or list of datasets to evaluate. Must contain
                required input and output data types.

        Returns:
            For single dataset: Dictionary of model types to metric results
            For multiple datasets: List of metric dictionaries, one per dataset

        Raises:
            ValueError: If data is invalid type or missing required fields
            ValueError: If task requires multiple datasets but single dataset provided
        """
        # Validate input data type and required fields
        if isinstance(data, BaseDataset):
            self.validate(data)
        elif isinstance(data, list) and all(isinstance(d, BaseDataset) for d in data):
            for d in data:
                self.validate(d)
        else:
            raise ValueError(f"Invalid data type: {type(data)}")

        # Check if task requires multiple datasets
        if self.requires_multiple_datasets and not isinstance(data, list):
            raise ValueError("This task requires a list of datasets")

        # Handle single vs multiple datasets
        if isinstance(data, list) and not self.requires_multiple_datasets:
            # Process each dataset individually
            all_metrics = []
            for d in data:
                all_metrics.append(self._run_task_for_dataset(d, model_types))
            return all_metrics
        else:
            # Process single dataset or multiple datasets as required by the task
            return self._run_task_for_dataset(data, model_types)<|MERGE_RESOLUTION|>--- conflicted
+++ resolved
@@ -3,12 +3,8 @@
 
 from ..datasets import BaseDataset, DataType
 from ..models.types import ModelType
-<<<<<<< HEAD
-from ..metrics import MetricType
+from ..metrics.types import MetricResult
 from .utils import run_standard_scrna_workflow
-=======
-from ..metrics.types import MetricResult
->>>>>>> 30d00991
 
 
 class BaseTask(ABC):
@@ -130,7 +126,7 @@
 
         return all_metrics_per_model
 
-    def run_baseline(self, data: BaseDataset, **kwargs) -> Dict[MetricType, float]:
+    def run_baseline(self, data: BaseDataset, **kwargs) -> List[MetricResult]:
         """Run a baseline clustering using PCA on gene expression.
 
         Instead of using embeddings from a model, this method performs standard
