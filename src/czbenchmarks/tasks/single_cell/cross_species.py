--- conflicted
+++ resolved
@@ -99,12 +99,11 @@
                     batch_labels=self.species,
                 ),
             ),
-<<<<<<< HEAD
-        }
+        ]
 
     def run_baseline(
         self, data: List[SingleCellDataset], **kwargs
-    ) -> Dict[MetricType, float]:
+    ) -> List[MetricResult]:
         """Run a baseline for cross-species integration.
 
         This method is not implemented for cross-species integration tasks
@@ -123,7 +122,4 @@
         """
         raise NotImplementedError(
             "Baseline not implemented for cross-species integration"
-        )
-=======
-        ]
->>>>>>> 30d00991
+        )