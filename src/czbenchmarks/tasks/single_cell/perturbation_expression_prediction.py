--- conflicted
+++ resolved
@@ -17,34 +17,22 @@
 
 class PerturbationExpressionPredictionTaskInput(TaskInput):
     """Pydantic model for Perturbation task inputs.
-<<<<<<< HEAD
-
-    Optionally carries the predictions' ordering via cell_index/gene_index so the
-    task can align a model matrix that is a subset of or re-ordered relative to
-    the dataset adata.
-    """
-=======
-
-    Optionally carries the predictions' ordering via cell_index/gene_index so the
-    task can align a model matrix that is a subset of or re-ordered relative to
-    the dataset adata.
+
+    The parameters cell_index gene_index are optional and used to describe the
+    ordering of cell ids and gene names in the model predictions to ensure the
+    task can align them relative to the dataset adata.
     """
 
     adata: ad.AnnData
     pred_effect_operation: Literal["difference", "ratio"] = ("ratio",)
     gene_index: Optional[pd.Index] = None
     cell_index: Optional[pd.Index] = None
->>>>>>> 63607027
 
     adata: ad.AnnData
     pred_effect_operation: Literal["difference", "ratio"] = "ratio",
     gene_index: Optional[pd.Index] = None
     cell_index: Optional[pd.Index] = None
 
-<<<<<<< HEAD
-
-=======
->>>>>>> 63607027
 def build_task_input_from_predictions(
     predictions_adata: ad.AnnData,
     dataset_adata: ad.AnnData,
@@ -68,11 +56,7 @@
     """
     return PerturbationExpressionPredictionTaskInput(
         adata=dataset_adata,
-<<<<<<< HEAD
-        pred_effect_operation = pred_effect_operation,
-=======
         pred_effect_operation=pred_effect_operation,
->>>>>>> 63607027
         gene_index=predictions_adata.var.index,
         cell_index=predictions_adata.obs.index,
     )
@@ -98,11 +82,7 @@
         """
         Perturbation Expression Prediction Task.
 
-<<<<<<< HEAD
-        The following arguments are required and must be supplied by the task input class 
-=======
         The following arguments are required and must be supplied by the task input class
->>>>>>> 63607027
         (PerturbationExpressionPredictionTaskInput) when running the task. They are described
         below for documentation purposes:
 
@@ -141,8 +121,7 @@
         adata = task_input.adata
         pred_effect_operation = task_input.pred_effect_operation
         self.condition_key = adata.uns["config"].get("condition_key", "condition")
-<<<<<<< HEAD
-        self._validate(task_input, cell_representation) # requires condition_key
+        self._validate(task_input, cell_representation)  # requires condition_key
 
         pred_mean_change_dict: Dict[str, np.ndarray] = {}
         true_mean_change_dict: Dict[str, np.ndarray] = {}
@@ -174,9 +153,13 @@
 
         # Let user know which is being used
         if pred_effect_operation == "difference":
-            logger.info(f"Using mean difference to compute difference between treated and control means")
+            logger.info(
+                "Using mean difference to compute difference between treated and control means"
+            )
         else:  # "ratio"
-            logger.info(f"Using log ratio to compute ratio between treated and control means")
+            logger.info(
+                "Using log ratio to compute ratio between treated and control means"
+            )
 
         for condition in perturbation_conditions:
             # Select genes for this condition
@@ -194,64 +177,6 @@
                 # Skip conditions that don't have target conditions defined
                 continue
 
-=======
-        self._validate(task_input, cell_representation)  # requires condition_key
-
-        pred_mean_change_dict: Dict[str, np.ndarray] = {}
-        true_mean_change_dict: Dict[str, np.ndarray] = {}
-
-        obs = adata.obs
-        obs_index = obs.index
-        var_index = adata.var.index
-
-        # Predictions index spaces; default to dataset order if not provided
-        pred_cell_index = (
-            task_input.cell_index if task_input.cell_index is not None else obs_index
-        )
-        pred_gene_index = (
-            task_input.gene_index if task_input.gene_index is not None else var_index
-        )
-        de_results: pd.DataFrame = adata.uns["de_results"]
-        metric_column: str = adata.uns.get("metric_column", "logfoldchange")
-        # Strict 1-1 mapping is required
-        control_map_1to1: Optional[Dict] = adata.uns.get("control_cells_map")
-        if not isinstance(control_map_1to1, dict):
-            raise ValueError(
-                "adata.uns['control_cells_map'] is required and must be a dict of treated->control mappings per condition."
-            )
-        target_conditions_dict: Dict[str, List[str]] = adata.uns.get(
-            "target_conditions_dict", {}
-        )
-
-        perturbation_conditions = de_results[self.condition_key].unique().tolist()
-
-        # Let user know which is being used
-        if pred_effect_operation == "difference":
-            logger.info(
-                "Using mean difference to compute difference between treated and control means"
-            )
-        else:  # "ratio"
-            logger.info(
-                "Using log ratio to compute ratio between treated and control means"
-            )
-
-        for condition in perturbation_conditions:
-            # Select genes for this condition
-            condition_de = de_results[de_results[self.condition_key] == condition]
-            if (
-                condition in target_conditions_dict
-                and target_conditions_dict[condition]
-            ):
-                candidate_genes = [
-                    g
-                    for g in target_conditions_dict[condition]
-                    if g in condition_de["gene_id"].values
-                ]
-            else:
-                # Skip conditions that don't have target conditions defined
-                continue
-
->>>>>>> 63607027
             if len(candidate_genes) == 0:
                 continue
 
@@ -316,13 +241,6 @@
             # Compute predicted log fold-change depending on configuration and scale
             eps = 1e-8
             if pred_effect_operation == "difference":
-<<<<<<< HEAD
-                logger.info(f"Using mean difference to compute difference between treated and control means for condition {condition}")
-                # Use difference regardless of scale; this is safest for z-scores and bounded scores
-                pred_mean_change = np.asarray(treated_mean - control_mean).ravel()
-            else:  # "ratio"
-                logger.info(f"Using log ratio to compute ratio between treated and control means for condition {condition}")
-=======
                 logger.info(
                     f"Using mean difference to compute difference between treated and control means for condition {condition}"
                 )
@@ -332,7 +250,6 @@
                 logger.info(
                     f"Using log ratio to compute ratio between treated and control means for condition {condition}"
                 )
->>>>>>> 63607027
                 # Raw scale ratio; guard against non-positive means by falling back to difference
                 if np.any(treated_mean <= 0.0) or np.any(control_mean <= 0.0):
                     pred_mean_change = np.asarray(treated_mean - control_mean).ravel()
@@ -364,19 +281,12 @@
             pred_mean_change = task_output.pred_mean_change_dict[condition]
             true_mean_change = task_output.true_mean_change_dict[condition]
 
-<<<<<<< HEAD
-            spearman_corr = metrics_registry.compute(
-=======
             spearman_corr_value = metrics_registry.compute(
->>>>>>> 63607027
                 spearman_correlation_metric,
                 a=true_mean_change,
                 b=pred_mean_change,
             )
-<<<<<<< HEAD
-            spearman_corr_value = getattr(spearman_corr, "correlation", spearman_corr)
-=======
->>>>>>> 63607027
+
             metric_results.append(
                 MetricResult(
                     metric_type=spearman_correlation_metric,
@@ -428,30 +338,6 @@
         adata = task_input.adata
         # Allow callers to pass predictions with custom ordering/subsets via indices.
         # If indices are not provided, enforce exact shape equality with adata.
-<<<<<<< HEAD
-        has_custom_ordering = hasattr(task_input, "cell_index") or hasattr(
-            task_input, "gene_index"
-        )
-        if not has_custom_ordering:
-            if cell_representation.shape != (adata.n_obs, adata.n_vars):
-                raise ValueError(
-                    "Predictions must match adata shape (n_obs, n_vars) when no indices are provided."
-                )
-        else:
-            # Basic dimensionality checks when indices are supplied
-            if task_input.cell_index is not None and cell_representation.shape[
-                0
-            ] != len(task_input.cell_index):
-                raise ValueError(
-                    "Number of prediction rows must match length of provided cell_index."
-                )
-            if task_input.gene_index is not None and cell_representation.shape[
-                1
-            ] != len(task_input.gene_index):
-                raise ValueError(
-                    "Number of prediction columns must match length of provided gene_index."
-                )
-=======
 
         if task_input.cell_index is not None:
             if cell_representation.shape[0] != len(task_input.cell_index):
@@ -468,7 +354,6 @@
                 raise ValueError(
                     "Predictions must match adata shape (n_obs, n_vars) when no indices are provided."
                 )
->>>>>>> 63607027
 
         if "de_results" not in adata.uns:
             raise ValueError("adata.uns['de_results'] is required.")
