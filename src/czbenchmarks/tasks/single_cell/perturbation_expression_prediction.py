--- conflicted
+++ resolved
@@ -72,19 +72,10 @@
 
     def __init__(
         self,
-<<<<<<< HEAD
-        condition_key: str = "condition",
-=======
->>>>>>> 7fcde1e3
         *,
         random_seed: int = RANDOM_SEED,
     ):
         """
-<<<<<<< HEAD
-        Args:
-            condition_key (str): Key for the column in `adata.obs` specifying
-                conditions. Defaults to "condition".
-=======
         Perturbation Expression Prediction Task.
 
         The following arguments are required and must be supplied by the task input class 
@@ -93,7 +84,6 @@
 
             predictions_adata (ad.AnnData): The anndata containing model predictions.
             dataset_adata (ad.AnnData): The anndata object from SingleCellPerturbationDataset.
->>>>>>> 7fcde1e3
             pred_effect_operation (Literal["difference", "ratio"]): How to compute predicted
                 effect between treated and control mean predictions over genes. "difference"
                 uses mean(treated) - mean(control) and is generally safe across scales
@@ -107,12 +97,7 @@
         """
 
         super().__init__(random_seed=random_seed)
-<<<<<<< HEAD
-        self.condition_key = condition_key
-        self.pred_effect_operation = pred_effect_operation
-=======
         self.condition_key = None
->>>>>>> 7fcde1e3
 
     def _run_task(
         self,
