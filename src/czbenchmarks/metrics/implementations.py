--- conflicted
+++ resolved
@@ -37,14 +37,11 @@
 )
 
 from .types import MetricRegistry, MetricType
-<<<<<<< HEAD
-=======
 from .utils import (
     compute_entropy_per_cell,
     mean_fold_metric,
     sequential_alignment,
 )
->>>>>>> 76712bc7
 
 
 def spearman_correlation(a, b):
@@ -188,6 +185,7 @@
     description="F1 score between true and predicted values",
     tags={"label_prediction", "perturbation"},
 )
+
 metrics_registry.register(
     MetricType.MEAN_FOLD_F1_SCORE,
     func=mean_fold_metric,
