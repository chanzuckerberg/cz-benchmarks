--- conflicted
+++ resolved
@@ -1,40 +1,11 @@
 from typing import Tuple
 import logging
-<<<<<<< HEAD
-import os
-import numba as nb
 import anndata as ad
 import numpy as np
-import pandas as pd
-import scanpy as sc
-
-from scipy.sparse import csr_matrix
-from tqdm import tqdm
+import numba as nb
 
 logger = logging.getLogger(__name__)
 
-# NB: sparse_mean_var_minor_axis has been moved to a new package (fast-array-utils)
-# in main branch of scanpy, but not yet released. Try/except is for when
-# cz-benchmarks supports scanpy versions with different requirements, but should
-# be removed once all supported scanpy versions require fast-array-utils
-try:
-    from scanpy.preprocessing._utils import sparse_mean_var_minor_axis
-
-    logger.info("Using sparse_mean_var_minor_axis from scanpy.preprocessing._utils")
-except ImportError:
-    from fast_array_utils import sparse_mean_var_minor_axis
-
-    logger.info("Using sparse_mean_var_minor_axis from fast_array_utils")
-
-CPU_COUNT = os.cpu_count()
-
-=======
-import anndata as ad
-import numpy as np
-
-logger = logging.getLogger(__name__)
-
->>>>>>> e695fafe
 
 @nb.njit(parallel=True, fastmath=True)
 def colwise_nonzero_mean_var_numba(X):
@@ -103,386 +74,4 @@
     # Add condition to cell_barcode_gene column and set as index
     adata_merged.obs_names = adata_merged.obs_names.astype(str) + "_" + condition
 
-<<<<<<< HEAD
-    return adata_merged, len(adata_condition)
-
-
-def z_scale_genes_by_group(
-    adata: ad.AnnData, z_scale_group_col: Optional[str]
-) -> np.ndarray:
-    """
-    Calculate z-scores for genes, optionally grouped by a column in `obs`,
-    for use with a t-test.
-    """
-    # FIXME MICHELLE: confirm that only non-zero values used for and scaled?
-
-    if isinstance(adata.X, np.ndarray):
-        converted_to_sparse = True
-        X_zscaled = csr_matrix(adata.X)  # FIXME MICHELLE: does this require a csr?
-    else:
-        converted_to_sparse = False
-        X_zscaled = (
-            adata.X.copy()
-        )  # FIXME MICHELLE: if we don't return data, can skip this copy
-
-    if z_scale_group_col:
-        # These are the row numbers of the cells to be z-scaled
-        z_scale_indexes = {
-            group: indices
-            for group, indices in adata.obs.groupby(z_scale_group_col).indices.items()
-        }
-    else:
-        z_scale_indexes = {0: np.arange(len(adata))}
-
-    logger.info(
-        f"Z-scaling genes for {len(z_scale_indexes)} groups as defined by {z_scale_group_col}"
-    )
-    n_rows, n_cols = X_zscaled.shape
-    for group, indices in z_scale_indexes.items():
-        gene_mean, gene_var = sparse_mean_var_minor_axis(
-            X_zscaled.data,
-            X_zscaled.indices,
-            X_zscaled.indptr,
-            n_rows,
-            n_cols,
-            CPU_COUNT,
-        )
-        gene_std = np.sqrt(gene_var)
-        X_zscaled[indices] = (X_zscaled[indices] - gene_mean) / gene_std
-
-    if converted_to_sparse:
-        X_zscaled = X_zscaled.toarray()
-
-    return X_zscaled
-
-
-def preprocess_adata_for_deg(
-    adata: ad.AnnData,
-    deg_test_name: Literal["wilcoxon", "t-test"],
-    filter_min_cells: int,
-    filter_min_genes: int,
-    z_scale_group_col: Optional[str],
-) -> ad.AnnData:
-    """
-    Apply preprocessing to `adata` prior to DGE analysis based on the selected test.
-
-    - For Wilcoxon: library size normalization and log1p transform.
-    - For t-test: z-scale genes optionally by groups defined in `z_scale_group_col`.
-    - Filter genes and cells by provided thresholds, with logging.
-    """
-    if adata.isbacked:
-        adata = adata.to_memory()
-
-    # Filter data
-    # FIXME MICHELLE: should this be done before the scaling and transformation?
-    n_vars = adata.n_vars
-    sc.pp.filter_genes(adata, min_cells=filter_min_cells)
-    if n_vars != adata.n_vars:
-        logger.info(
-            f"Filtered {n_vars - adata.n_vars} genes using min_cells={filter_min_cells}"
-        )
-
-    n_obs = adata.n_obs
-    sc.pp.filter_cells(adata, min_genes=filter_min_genes)
-    if n_obs != adata.n_obs:
-        logger.info(
-            f"Filtered {n_obs - adata.n_obs} cells using min_genes={filter_min_genes}"
-        )
-
-    # Transform data
-    if deg_test_name == "wilcoxon":
-        logger.info("Normalizing total counts and log transforming for Wilcoxon test")
-        sc.pp.normalize_total(adata, target_sum=1e4)
-        sc.pp.log1p(adata)
-
-    else:
-        # t-test
-        if z_scale_group_col is None:
-            log_message = "Z-scaling genes by group for t-test using all cells"
-        else:
-            log_message = (
-                "Z-scaling genes by group for t-test using metadata "
-                f"from column {z_scale_group_col}"
-            )
-        logger.info(log_message)
-        X_zscaled = z_scale_genes_by_group(adata, z_scale_group_col)
-        adata.X = X_zscaled
-
-    # # FIXME MICHELLE: should this be done before the scaling and transformation?
-    # n_vars = adata.n_vars
-    # sc.pp.filter_genes(adata, min_cells=filter_min_cells)
-    # if n_vars != adata.n_vars:
-    #     logger.info(
-    #         f"Filtered {n_vars - adata.n_vars} genes using "
-    #         f"min_cells={filter_min_cells}"
-    #     )
-
-    # n_obs = adata.n_obs
-    # sc.pp.filter_cells(adata, min_genes=filter_min_genes)
-    # if n_obs != adata.n_obs:
-    #     logger.info(
-    #         f"Filtered {n_obs - adata.n_obs} cells using "
-    #         f"min_genes={filter_min_genes}"
-    #     )
-    return adata
-
-
-def run_multicondition_dge_analysis(
-    adata: ad.AnnData,
-    condition_key: str,
-    control_name: str,
-    control_cells_ids: Dict[str, List[str]],
-    deg_test_name: Literal["wilcoxon", "t-test"] = "wilcoxon",
-    filter_min_cells: int = 10,  # FIXME MICHELLE: should these defaults be 0,0,1?
-    filter_min_genes: int = 1000,
-    min_pert_cells: int = 50,
-    remove_avg_zeros: bool = False,
-    return_merged_adata: bool = False,
-    z_scale_group_col: Optional[str] = None,
-) -> Tuple[pd.DataFrame, ad.AnnData]:
-    """
-    z_scale_group_col: Optional[str] = None,
-    Run differential gene expression analysis for a list of conditions between perturbed
-        and matched control cells.
-
-    Parameters
-    ----------
-    adata (AnnData): Annotated data matrix containing gene expression and metadata.
-    condition_key (str): Column name for condition labels in `adata.obs`.
-    control_name (str): Name of the control condition.
-    control_cells_ids (Dict[str, List[str]]): Mapping from condition -> list of matched control cell ids.
-    deg_test_name (Literal["wilcoxon", "t-test"], optional): Statistical test name for differential expression. Defaults to 'wilcoxon'.
-    filter_min_cells (int, optional): Minimum number of cells expressing a gene to include that gene. Defaults to 10.
-    filter_min_genes (int, optional): Minimum number of genes detected per cell. Defaults to 1000.
-    min_pert_cells (int, optional): Minimum number of perturbed cells required. Defaults to 50.
-    remove_avg_zeros (bool, optional): Whether to remove genes with zero average expression. Defaults to True.
-    return_merged_adata (bool, optional): Whether to return the merged AnnData object. Defaults to False.
-    z_scale_group_col (Optional[str], optional): Column name in `adata.obs` to use as groups for z-scaling. Only used for t-test. If None, all cells are used for z-scaling. Defaults to None.
-
-    Returns
-    -------
-    Tuple[pd.DataFrame, anndata.AnnData]
-        (results_df, adata_merged):
-        - results_df: Differential expression results for `selected_condition`.
-        - adata_merged: AnnData containing concatenated condition and control cells.
-    """
-
-    if deg_test_name not in ["wilcoxon", "t-test"]:
-        raise ValueError(
-            f"Invalid deg_test_name: {deg_test_name}. Must be 'wilcoxon' or 't-test'."
-        )
-
-    if deg_test_name == "wilcoxon" and z_scale_group_col is not None:
-        logger.warning(
-            f"z_scale_group_col is set to {z_scale_group_col} but will not be used for Wilcoxon Rank-Sum test."
-        )
-
-    if deg_test_name == "t-test":
-        if z_scale_group_col is None:
-            logger.info(
-                "t-test is selected and z_scale_group_col is None, so all cells will be used for z-scaling."
-            )
-        else:
-            logger.info(
-                f"t-test is selected and z_scale_group_col is set to group cells by metadata from column {z_scale_group_col}."
-            )
-
-    if return_merged_adata:
-        logger.warning(
-            "return_merged_adata is True, which can consume a large amount of memory."
-        )
-
-    obs = adata.obs
-    obs_index = obs.index
-
-    # Ensure categorical dtype for faster grouping
-    if not isinstance(obs[condition_key], pd.CategoricalDtype):
-        obs[condition_key] = pd.Categorical(obs[condition_key])
-
-    # condition -> integer row positions
-    condition_to_indices = obs.groupby(condition_key, observed=True).indices
-
-    # control ids -> integer row positions per condition (preserves order)
-    control_to_indices = {
-        cond: obs_index.get_indexer_for(ids) for cond, ids in control_cells_ids.items()
-    }
-
-    # FIXME MICHELLE: should this be done before the condition loop
-    adata = preprocess_adata_for_deg(
-        adata=adata,
-        deg_test_name=deg_test_name,
-        filter_min_cells=filter_min_cells,
-        filter_min_genes=filter_min_genes,
-        z_scale_group_col=z_scale_group_col,
-    )
-
-    target_conditions = list(control_cells_ids.keys())[
-        :3
-    ]  # FIXME MICHELLE: remove this
-    adata_results = []
-    results_df = []
-
-    # Condition loop starts here
-    with tqdm(
-        total=len(target_conditions), desc="Processing de conditions", unit="item"
-    ) as pbar:
-        for selected_condition in target_conditions:
-            # Skip conditions with insufficient perturbed cells
-            if len(condition_to_indices[selected_condition]) < min_pert_cells:
-                pbar.set_postfix_str(f"Skipped {selected_condition}: min_pert_cells")
-                pbar.update(1)
-                continue
-
-            adata_merged, num_condition = create_adata_for_condition(
-                adata=adata,
-                condition=selected_condition,
-                condition_key=condition_key,
-                control_name=control_name,
-                rows_cond=condition_to_indices[selected_condition],
-                rows_ctrl=control_to_indices[selected_condition],
-            )
-            # FIXME MICHELLE: how to save unprocessed adata_merged?
-            # if return_merged_adata:
-            #     adata_merged.raw = adata_merged.copy()
-
-            # Add simple comparison group label for rank_genes_groups
-            comparison_group_col = "comparison_group"
-            adata_merged.obs[comparison_group_col] = selected_condition
-            control_idx = np.arange(num_condition, adata_merged.n_obs)
-            adata_merged.obs.iloc[
-                control_idx, adata_merged.obs.columns.get_loc(comparison_group_col)
-            ] = control_name
-
-            # Normalize and filter
-            # FIXME MICHELLE: should this be done before the condition loop?
-            # if deg_test_name == "wilcoxon":
-            #     logger.info(
-            #         "Normalizing total counts and log transforming for Wilcoxon test"
-            #     )
-            #     sc.pp.normalize_total(adata_merged, target_sum=1e4)
-            #     sc.pp.log1p(adata_merged)
-
-            # n_vars = adata_merged.n_vars
-            # sc.pp.filter_genes(adata_merged, min_cells=filter_min_cells)
-            # if n_vars != adata_merged.n_vars:
-            #     logger.info(
-            #         f"Filtered {n_vars - adata_merged.n_vars} genes using min_cells={filter_min_cells}"
-            #     )
-
-            # n_obs = adata_merged.n_obs
-            # sc.pp.filter_cells(adata_merged, min_genes=filter_min_genes)
-            # if n_obs != adata_merged.n_obs:
-            #     logger.info(
-            #         f"Filtered {n_obs - adata_merged.n_obs} cells using min_genes={filter_min_genes}"
-            #     )
-
-            comparison_group_counts = adata_merged.obs[
-                comparison_group_col
-            ].value_counts()
-            if len(comparison_group_counts) < 2 or comparison_group_counts.min() < 1:
-                logger.warning(
-                    f"Insufficient filtered cells for analysis of {selected_condition}"
-                )
-                continue
-
-            # Run statistical test
-            sc.tl.rank_genes_groups(
-                adata_merged,
-                groupby=comparison_group_col,
-                reference=control_name,
-                method=deg_test_name,
-                key_added="dge_results",
-            )
-
-            # Get results DataFrame
-            results = sc.get.rank_genes_groups_df(
-                adata_merged, group=selected_condition, key="dge_results"
-            )
-            results[condition_key] = selected_condition
-
-            if deg_test_name == "t-test":
-                n = len(adata_merged)
-                effective_n = np.sqrt(4 / n)
-                results["standardized_mean_diff"] = results["scores"] * effective_n
-
-            # Option to remove zero expression genes
-            if remove_avg_zeros:
-                # Filtering can change cells so need to recalculate masks
-                comp_vals = adata_merged.obs[comparison_group_col].to_numpy()
-                control_mask = comp_vals == control_name
-                condition_mask = comp_vals == selected_condition
-                nc_mean = (
-                    adata_merged[control_mask, results["names"]]
-                    .X.mean(axis=0)
-                    .flatten()
-                )
-                target_mean = (
-                    adata_merged[condition_mask, results["names"]]
-                    .X.mean(axis=0)
-                    .flatten()
-                )
-                indexes = np.where((target_mean > 0) & (nc_mean > 0))[0]
-                logger.info(
-                    f"remove_avg_zeros is True. Removing {len(results) - len(indexes)} genes with zero expression"
-                )
-                results = results.iloc[indexes]
-
-            results_df.append(results)
-
-            if return_merged_adata:
-                # FIXME MICHELLE: how to save unprocessed adata_merged?
-                # if adata_merged.raw is not None:
-                #     adata_merged.X = adata_merged.raw.X
-                adata_merged.obs.drop(columns=[comparison_group_col], inplace=True)
-                adata_results.append(adata_merged)
-
-            pbar.set_postfix_str(f"Completed {pbar.n + 1}/{len(target_conditions)}")
-            pbar.update(1)
-
-    if len(results_df) > 0:
-        results_df = pd.concat(results_df, ignore_index=True)
-
-        # Standardize column names
-        col_mapper = {
-            "names": "gene_id",
-            "group": "group",
-            "scores": "score",
-            "logfoldchanges": "logfoldchange",
-            "pvals": "pval",
-            "pvals_adj": "pval_adj",
-            "standardized_mean_diff": "standardized_mean_diff",
-        }
-        results_df = results_df.rename(columns=col_mapper)
-        cols = [condition_key] + [
-            x for x in col_mapper.values() if x in results_df.columns
-        ]
-        results_df = results_df[cols]
-    else:
-        logger.error(
-            "No differential expression results were produced. All conditions were skipped after filtering. "
-            f"Parameters: filter_min_cells={filter_min_cells}, filter_min_genes={filter_min_genes}, min_pert_cells={min_pert_cells}"
-        )
-        raise ValueError(
-            "No differential expression results were produced. Try relaxing filtering thresholds or checking inputs."
-        )
-
-    # Create merged anndata if it will be returned
-    if return_merged_adata:
-        dge_params = adata_results[0].uns["dge_results"]["params"].copy()
-        dge_params.update(
-            {
-                "remove_avg_zeros": remove_avg_zeros,
-                "filter_min_cells": filter_min_cells,
-                "filter_min_genes": filter_min_genes,
-                "min_pert_cells": min_pert_cells,
-            }
-        )
-        adata_merged = ad.concat(adata_results, index_unique=None)
-        del adata_results
-        adata_merged.uns["dge_results"] = {"params": dge_params}
-        return results_df, adata_merged
-
-    return results_df
-=======
-    return adata_merged, len(adata_condition)
->>>>>>> e695fafe
+    return adata_merged, len(adata_condition)