--- conflicted
+++ resolved
@@ -23,11 +23,8 @@
 
     def load_data(self) -> None:
         """Load the dataset from the path."""
-<<<<<<< HEAD
-=======
         # cache implemented
         logger.info(f"Loading dataset from {self.path}")
->>>>>>> 425fd2da
         self.adata = ad.read_h5ad(self.path)
 
     # FIXME: Rmove this method
