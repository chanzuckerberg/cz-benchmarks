import logging
from pathlib import Path
from typing import Dict, List, Optional

import anndata as ad
import numpy as np
import pandas as pd
from czbenchmarks.constants import RANDOM_SEED
from czbenchmarks.datasets.single_cell import SingleCellDataset
from czbenchmarks.datasets.types import Organism

logger = logging.getLogger(__name__)


def sample_de_genes(
    de_results: pd.DataFrame,
    percent_genes_to_mask: float,
    min_de_genes_to_mask: int,
    condition_col: str,
    gene_col: str,
    seed: int = RANDOM_SEED,
) -> Dict[str, List[str]]:
    """
    Sample genes from a differential expression results dataframe.

    Args:
        de_results (pd.DataFrame): Differential expression results dataframe.
        percent_genes_to_mask (float): Percentage of genes to mask.
        min_de_genes_to_mask (int): Minimum number of masked differentially
            expressed genes. If not met, no genes are masked.
        condition_col (str): Column name for the condition.
        gene_col (str): Column name for the gene names.
        seed (int): Random seed.
    Returns:
<<<<<<< HEAD
        Dict[str, List[str]]: Dictionary that maps each condition to a list of 
=======
        Dict[str, List[str]]: Dictionary that maps each condition to a list of
>>>>>>> 63607027
        genes to be masked for that condition.
    """
    np.random.seed(seed)
    target_conditions = de_results[condition_col].unique()
    target_conditions_dict = {}
    for target in target_conditions:
        gene_names = de_results[de_results[condition_col] == target][gene_col].values
        n_genes_to_sample = int(len(gene_names) * percent_genes_to_mask)
        if n_genes_to_sample >= min_de_genes_to_mask:
            sampled_genes = np.random.choice(
                gene_names, size=n_genes_to_sample, replace=False
            ).tolist()
            target_conditions_dict[target] = sampled_genes
    return target_conditions_dict


class SingleCellPerturbationDataset(SingleCellDataset):
    """
    Single cell dataset with perturbation data, containing control and
    perturbed cells.

    This class extends `SingleCellDataset` to handle datasets with perturbation
    data. It includes functionality for validating condition formats,
    and perturbation data with matched control cells.

    Input data requirements:

    - H5AD file containing single-cell gene expression data.
    - Must have a column ``condition_key`` in ``adata.obs`` specifying control and perturbed conditions.
    - Condition format must be one of:

      - ``{control_name}`` or ``{control_name}_{perturb}`` for control samples.
      - ``{perturb}`` for a single perturbation.

    - Combinatorial (multiple) perturbations are not currently supported.

    Attributes:
        control_cells_ids (dict): Dictionary mapping each condition to a dictionary
            of treatment cell barcodes (keys) to matched control cell barcodes (values).
<<<<<<< HEAD
        de_results (pd.DataFrame): Differential expression results calculated on ground 
            truth data using matched controls.
        target_conditions_dict (Dict[str, List[str]]): Dictionary that maps each 
=======
        de_results (pd.DataFrame): Differential expression results calculated on ground
            truth data using matched controls.
        target_conditions_dict (Dict[str, List[str]]): Dictionary that maps each
>>>>>>> 63607027
            condition to a list of masked genes for that condition.
    """

    control_cells_ids: dict
    de_results: pd.DataFrame
    target_conditions_dict: dict

    # UNS keys contract for task consumption
    UNS_DE_RESULTS_KEY = "de_results"
    UNS_CONTROL_MAP_KEY = "control_cells_map"
    UNS_TARGET_GENES_KEY = "target_conditions_dict"
    UNS_METRIC_COL_KEY = "metric_column"
    UNS_CONFIG_KEY = "config"
    UNS_RANDOM_SEED_KEY = "random_seed"

    def __init__(
        self,
        path: Path,
        organism: Organism,
        condition_key: str = "condition",
        control_name: str = "ctrl",
        de_gene_col: str = "gene",
        de_metric_col: str = "logfoldchange",
        de_pval_col: str = "pval_adj",
        percent_genes_to_mask: float = 0.5,
        min_de_genes_to_mask: int = 5,
        pval_threshold: float = 1e-4,
        min_logfoldchange: float = 1.0,
        task_inputs_dir: Optional[Path] = None,
        random_seed: int = RANDOM_SEED,
        target_conditions_override: Optional[Dict[str, List[str]]] = None,
    ):
        """
        Initialize a SingleCellPerturbationDataset instance.

        Args:
            path (Path): Path to the dataset file.
            organism (Organism): Enum value indicating the organism.
            condition_key (str): Key for the column in `adata.obs` specifying
                conditions. Defaults to "condition".
            control_name (str): Name of the control condition. Defaults to
                "ctrl".
            de_gene_col (str): Column name for the names of genes which are
                differentially expressed in the differential expression results.
                Defaults to "gene".
            de_metric_col (str): Column name for the metric of the differential expression results.
                Defaults to "logfoldchange".
            de_pval_col (str): Column name for the p-value of the differential expression results.
                Defaults to "pval_adj".
            percent_genes_to_mask (float): Percentage of genes to mask.
                Default is 0.5.
            min_de_genes_to_mask (int): Minimum number of differentially
                expressed genes required to mask that condition. If not met, no genes
                are masked. Default is 5.
            pval_threshold (float): P-value threshold for differential expression.
                Default is 1e-4.
            min_logfoldchange (float): Minimum log-fold change for differential
                expression. Default is 1.0.
            task_inputs_dir (Optional[Path]): Path to the directory containing the task inputs.
                Default is None. If not provided, a default path will be used.
            random_seed (int): Random seed for reproducibility.
<<<<<<< HEAD
            target_conditions_override (Optional[Dict[str, List[str]]]): Dictionary that 
                maps a target condition to a list of genes that the user specified to be masked.
                This overrides the default sampling of genes for masking in target_conditions_dict. 
=======
            target_conditions_override (Optional[Dict[str, List[str]]]): Dictionary that
                maps a target condition to a list of genes that the user specified to be masked.
                This overrides the default sampling of genes for masking in target_conditions_dict.
>>>>>>> 63607027
                Default is None.
        """
        super().__init__("single_cell_perturbation", path, organism, task_inputs_dir)
        self.condition_key = condition_key
        self.control_name = control_name
        self.deg_test_name = "wilcoxon"  # TODO: will allow other tests in the future
        self.de_gene_col = de_gene_col
        self.de_metric_col = de_metric_col
        self.de_pval_col = de_pval_col
        self.percent_genes_to_mask = percent_genes_to_mask
        self.min_de_genes_to_mask = min_de_genes_to_mask
        self.pval_threshold = pval_threshold
        self.min_logfoldchange = min_logfoldchange
        self.random_seed = random_seed
        self.target_conditions_override = target_conditions_override

    def load_and_filter_deg_results(self):
        """
        Load and filter differential expression results.
        """
        logger.info("Loading de_results from adata.uns")
        # FIXME MICHELLE: check proper handling of float precision
        de_results = pd.DataFrame(self.adata.uns[f"de_results_{self.deg_test_name}"])
        # de_results = pd.read_json(self.adata.uns[f"de_results_{self.deg_test_name}"], orient='records', precise_floats=True)

        # Validate structure of deg data
        error_str = ""
        warning_str = ""
        for col in [self.de_pval_col, self.de_metric_col]:
            if col not in de_results.columns:
                error_str += f"{col} column not found in de_results and required for {self.deg_test_name} test. "
            else:
                if de_results[col].isna().any():
                    warning_str += f"{col} column has missing or null values. "
        if len(warning_str) > 0:
            logger.warning(warning_str + "This may impact filtering of results.")
        if len(error_str) > 0:
            raise ValueError(error_str)

        # Perform filtering
        logger.info(
            f"Filtering de_results with {self.de_pval_col} <= {self.pval_threshold}"
        )
        pval_mask = de_results[self.de_pval_col] < self.pval_threshold
        filtered_rows_pval_threshold = (~pval_mask).sum()
        logger.info(
            f"Removed {filtered_rows_pval_threshold} rows of {len(de_results)} total rows using pval_adj <= {self.pval_threshold}"
        )

        filter_column = self.de_metric_col
        effect_mask = de_results[filter_column].abs() >= self.min_logfoldchange
        combined_mask = pval_mask & effect_mask
        filtered_rows_additional = (~combined_mask).sum() - filtered_rows_pval_threshold
        if filtered_rows_additional < 0:
            filtered_rows_additional = 0
        logger.info(
            f"Removed {filtered_rows_additional} rows of {len(de_results)} total rows using {filter_column} >= {self.min_logfoldchange}"
        )
        de_results = de_results[combined_mask]
        if len(de_results) == 0:
            raise ValueError(
                "No differential expression results remain after filtering. "
                "Please check de data and filtering parameters."
            )
        return de_results

    def _populate_task_uns(self, de_results_df: pd.DataFrame) -> None:
        """Populate self.adata.uns with the inputs required by the perturbation task.

        - Stores filtered differential expression results under uns['de_results']
        - Optionally stores control mapping under uns['control_cells_map'] if present
        - Stores (or computes) target_conditions_dict under uns['target_conditions_dict']
        - Writes uns['metric_column'] with the configured metric name
        """
        metric_column = self.de_metric_col
        necessary_columns = [self.condition_key, "gene_id", metric_column]
        de_results_min = de_results_df[necessary_columns].copy()

        # Persist minimal de results in uns as a DataFrame
        self.adata.uns[self.UNS_DE_RESULTS_KEY] = de_results_min
        # Persist metric column name for downstream consumers
        self.adata.uns[self.UNS_METRIC_COL_KEY] = metric_column

        # Control mapping is REQUIRED and must be strict 1-1: condition -> dict(treated_barcode -> control_barcode)
        existing_map = self.adata.uns.get(self.UNS_CONTROL_MAP_KEY, None)
        if not (isinstance(existing_map, dict) and len(existing_map) > 0):
            raise ValueError(
                f"Missing required strict control mapping in adata.uns['{self.UNS_CONTROL_MAP_KEY}']"
            )
        # Local reference
        self.control_cells_ids = self.adata.uns[self.UNS_CONTROL_MAP_KEY]

        # Determine target_conditions_dict: override, or sample deterministically
        if self.target_conditions_override is not None:
            target_conditions_dict = self.target_conditions_override
        else:
            target_conditions_dict = sample_de_genes(
                de_results=de_results_min,
                percent_genes_to_mask=self.percent_genes_to_mask,
                min_de_genes_to_mask=self.min_de_genes_to_mask,
                condition_col=self.condition_key,
                gene_col="gene_id",
                seed=self.random_seed,
            )
        self.target_conditions_dict = target_conditions_dict
        self.adata.uns[self.UNS_TARGET_GENES_KEY] = target_conditions_dict

        # Persist config and seed for provenance
        self.adata.uns[self.UNS_RANDOM_SEED_KEY] = int(self.random_seed)
        self.adata.uns[self.UNS_CONFIG_KEY] = {
            "condition_key": self.condition_key,
            "control_name": self.control_name,
            "de_gene_col": self.de_gene_col,
            "de_metric_col": self.de_metric_col,
            "de_pval_col": self.de_pval_col,
            "pval_threshold": float(self.pval_threshold),
            "min_logfoldchange": float(self.min_logfoldchange),
            "percent_genes_to_mask": float(self.percent_genes_to_mask),
            "min_de_genes_to_mask": int(self.min_de_genes_to_mask),
        }

    def _validate_uns_for_task(self, adata: ad.AnnData) -> None:
        """Validate presence and format of required keys in adata.uns for the task."""
        if self.UNS_DE_RESULTS_KEY not in adata.uns:
            raise ValueError(
                f"Missing adata.uns['{self.UNS_DE_RESULTS_KEY}'] for perturbation task"
            )
        de_results = adata.uns[self.UNS_DE_RESULTS_KEY]
        if not isinstance(de_results, pd.DataFrame):
            raise ValueError(
                f"adata.uns['{self.UNS_DE_RESULTS_KEY}'] must be a pandas DataFrame"
            )
        metric_col = self.adata.uns.get(self.UNS_METRIC_COL_KEY, self.de_metric_col)
        for col in [self.condition_key, "gene_id", metric_col]:
            if col not in de_results.columns:
                raise ValueError(
                    f"adata.uns['{self.UNS_DE_RESULTS_KEY}'] missing required column '{col}'"
                )

        # Control mapping is REQUIRED at dataset level and must be strict 1-1
        if self.UNS_CONTROL_MAP_KEY not in adata.uns:
            raise ValueError(
                f"Missing adata.uns['{self.UNS_CONTROL_MAP_KEY}'] for perturbation task"
            )
        cm = adata.uns[self.UNS_CONTROL_MAP_KEY]
        if not isinstance(cm, dict):
            raise ValueError(f"adata.uns['{self.UNS_CONTROL_MAP_KEY}'] must be a dict")
        for cond, mapping in cm.items():
            if not isinstance(mapping, dict):
                raise ValueError(
                    f"{self.UNS_CONTROL_MAP_KEY}['{cond}'] must be a dict of treated_barcode -> control_barcode"
                )
            for tb, ctl in mapping.items():
                if not isinstance(tb, str) or not isinstance(ctl, str):
                    raise ValueError(
                        f"{self.UNS_CONTROL_MAP_KEY}['{cond}'] entries must map str treated_barcode to str control_barcode"
                    )

    def load_data(
        self,
    ) -> None:
        """
        Load the dataset and populate perturbation truth data.

        This method validates the presence of `condition_key` in
        `adata.obs`, and extracts control data for each condition into the
        `perturbation_truth` attribute.

        Raises:
            ValueErrors or FileNotFoundErrors based on required data structure.
        """
        super().load_data()
        if self.condition_key not in self.adata.obs.columns:
            raise ValueError(
                f"Condition key '{self.condition_key}' not found in adata.obs"
            )

        if not self.adata.obs[self.condition_key].str.contains(self.control_name).any():
            raise ValueError(
                f"Data in condition key '{self.condition_key}' column does not contain control condition '{self.control_name}'"
            )

        if f"de_results_{self.deg_test_name}" not in self.adata.uns.keys():
            raise ValueError(
                f"Key 'de_results_{self.deg_test_name}' not found in adata.uns"
            )

        # Control mapping is REQUIRED: strict 1-1 map produced by preprocessing pipeline.
        if self.UNS_CONTROL_MAP_KEY not in self.adata.uns:
            raise ValueError(f"Key '{self.UNS_CONTROL_MAP_KEY}' not found in adata.uns")
        self.control_cells_ids = self.adata.uns[self.UNS_CONTROL_MAP_KEY]

        # Load and filter differential expression results
        logger.info(
            f"Loading and filtering differential expression results using {self.deg_test_name} test"
        )
        de_results_df = self.load_and_filter_deg_results()
        logger.info(f"Using {len(de_results_df)} differential expression values")

        # Optimize: Keep only necessary columns in de_results
        # Task only uses: condition_key, "gene_id", and configured metric column
        metric_column = self.de_metric_col
        necessary_columns = [self.condition_key, self.de_gene_col, metric_column]

        # TODO I think this is no longer needed. Verify using input data w/ different
        # values for de_gene_col
        # Ensure we have gene_id column for compatibility with task
        if self.de_gene_col != "gene_id":
            de_results_df = de_results_df.rename(columns={self.de_gene_col: "gene_id"})
            necessary_columns = [self.condition_key, "gene_id", metric_column]
            self.de_gene_col = "gene_id"
        de_results_df = de_results_df[necessary_columns]

        # Optional consistency checks only when mapping exists
        unique_conditions_adata = set(self.adata.obs[self.condition_key])
        if self.control_name in unique_conditions_adata:
            unique_conditions_adata.remove(self.control_name)
        unique_conditions_de_results = set(de_results_df[self.condition_key])
        if not unique_conditions_de_results.issubset(unique_conditions_adata):
            raise ValueError(
                f"de_results[{self.condition_key}] contains conditions not in adata.obs[{self.condition_key}]"
            )

        if isinstance(self.control_cells_ids, dict) and len(self.control_cells_ids) > 0:
            unique_conditions_control_cells_ids = set(self.control_cells_ids.keys())
            if unique_conditions_control_cells_ids != unique_conditions_adata:
                msg = f"Conditions in control_cells_ids and adata.obs[{self.condition_key}] are not identical"
                if unique_conditions_control_cells_ids.issubset(
                    unique_conditions_adata
                ):
                    logger.warning(
                        msg
                        + ", but control_cells_ids keys are a subset of adata.obs["
                        + self.condition_key
                        + "]. Proceeding with available mapping."
                    )
                else:
                    logger.warning(
                        msg
                        + ", and control_cells_ids contains conditions not present in adata. Task will ignore those."
                    )

        # Prepare UNS for downstream perturbation task
        self._populate_task_uns(de_results_df)

        # Validate uns contract for downstream task
        self._validate_uns_for_task(self.adata)

    @property
    def metric_column(self) -> str:
        return str(self.adata.uns.get(self.UNS_METRIC_COL_KEY, self.de_metric_col))

    @property
    def de_results(self) -> pd.DataFrame:
        value = self.adata.uns.get(self.UNS_DE_RESULTS_KEY)
        if not isinstance(value, pd.DataFrame):
            raise ValueError(
                f"adata.uns['{self.UNS_DE_RESULTS_KEY}'] must be a pandas DataFrame"
            )
        return value

    @property
    def control_mapping(self) -> Dict[str, Dict[str, List[str]]]:
        raw = self.adata.uns.get(self.UNS_CONTROL_MAP_KEY, {})
        return self._normalize_control_mapping(raw)

    @property
    def target_genes(self) -> Dict[str, List[str]]:
        value = self.adata.uns.get(self.UNS_TARGET_GENES_KEY, {})
        return value if isinstance(value, dict) else {}

    def set_control_mapping(self, raw_mapping: Dict) -> None:
        canonical = self._normalize_control_mapping(raw_mapping)
        self.adata.uns[self.UNS_CONTROL_MAP_KEY] = canonical

    def _normalize_control_mapping(
        self, raw_mapping: Dict
    ) -> Dict[str, Dict[str, List[str]]]:
        canonical: Dict[str, Dict[str, List[str]]] = {}
        if not isinstance(raw_mapping, dict):
            return {}

        obs = self.adata.obs
        for condition, mapping in raw_mapping.items():
            treated_barcodes = (
                obs.index[obs[self.condition_key] == condition].tolist()
                if self.condition_key in obs.columns
                else []
            )
            canonical_cond: Dict[str, List[str]] = {}

            if isinstance(mapping, dict):
                default_controls: List[str] = []
                if "_default" in mapping:
                    default_val = mapping["_default"]
                    default_controls = (
                        [default_val]
                        if isinstance(default_val, str)
                        else list(default_val)
                    )
                    default_controls = [str(x) for x in default_controls]

                for tb, controls in mapping.items():
                    if tb == "_default":
                        continue
                    if isinstance(controls, str):
                        ctl_list = [controls]
                    else:
                        ctl_list = list(controls)
                    canonical_cond[str(tb)] = [str(x) for x in ctl_list]

                for tb in treated_barcodes:
                    if tb not in canonical_cond and default_controls:
                        canonical_cond[str(tb)] = list(default_controls)

            elif isinstance(mapping, str) or isinstance(
                mapping, (list, tuple, np.ndarray)
            ):
                default_controls = (
                    [mapping] if isinstance(mapping, str) else list(mapping)
                )
                default_controls = [str(x) for x in default_controls]
                for tb in treated_barcodes:
                    canonical_cond[str(tb)] = list(default_controls)
            else:
                continue

            for tb in canonical_cond.keys():
                vals = canonical_cond[tb]
                canonical_cond[tb] = [
                    str(x) for x in (vals if isinstance(vals, list) else [vals])
                ]

            canonical[condition] = canonical_cond

        return canonical

    def get_controls(
        self, condition: str, treated_barcode: Optional[str] = None
    ) -> List[str]:
        mapping = self.control_mapping
        if condition in mapping:
            if treated_barcode is not None and treated_barcode in mapping[condition]:
                return list(mapping[condition][treated_barcode])
            union = set()
            for ctl_list in mapping[condition].values():
                union.update(ctl_list)
            if len(union) > 0:
                return sorted(union)

        obs = self.adata.obs
        ctrl_global = obs.index[obs[self.condition_key] == self.control_name]
        ctrl_matched = obs.index[
            obs[self.condition_key] == f"{self.control_name}_{condition}"
        ]
        return pd.Index(ctrl_global).append(pd.Index(ctrl_matched)).unique().tolist()

    def get_indices_for(
        self, condition: str, treated_barcodes: Optional[List[str]] = None
    ) -> tuple[np.ndarray, np.ndarray]:
        obs = self.adata.obs
        obs_index = obs.index

        if treated_barcodes is None:
            treated_barcodes = obs_index[obs[self.condition_key] == condition].tolist()

        control_union: set[str] = set()
        for tb in treated_barcodes:
            control_union.update(self.get_controls(condition, tb))

        treated_rows = obs_index.get_indexer_for(treated_barcodes)
        control_rows = obs_index.get_indexer_for(list(control_union))
        treated_rows = treated_rows[treated_rows >= 0]
        control_rows = control_rows[control_rows >= 0]
        return treated_rows, control_rows

    def store_task_inputs(self) -> Path:
        """
        Store all task inputs into a single .h5ad file.

        The AnnData object contains in uns:
        - control_cells_ids (optional)
        - target_conditions_dict
        - de_results (DataFrame with required columns)

        Returns:
            Path: Path to the task inputs directory.
        """
        # Ensure the task inputs directory exists
        self.task_inputs_dir.mkdir(parents=True, exist_ok=True)
        adata_file = self.task_inputs_dir / "perturbation_task_inputs.h5ad"
        # Write single AnnData with embedded artifacts
        self.adata.write_h5ad(adata_file)
        return self.task_inputs_dir

    def _validate(self) -> None:
        """
        Perform dataset-specific validation.

        Validates the following:
        - Ensures that ``condition_key`` exists in ``adata.obs``.
        - Establishes the set of allowed condition labels from the configured target
          set and, when available, from differential expression results present in
          ``adata.uns``. Any labels not in this set (and not equal to
          ``control_name``) will emit a warning but will not halt execution.

        Notes:
        - This method does not strictly enforce condition label formatting and does
          not explicitly validate combinatorial perturbations.

        Raises:
            ValueError: If ``condition_key`` is missing from ``adata.obs``.
        """
        super()._validate()

        if self.condition_key not in self.adata.obs.columns:
            raise ValueError(
                f"Condition key '{self.condition_key}' not found in adata.obs"
            )
        # Validate conditions found in the original adata
        # FIXME MICHELLE: verify that I understand the implications of logic change
        original_conditions = set(self.adata.obs[self.condition_key])
        mapped_conditions = set(self.control_mapping.keys())
        for condition in original_conditions:
            # Strict schema on format, but allow extra perturbations not in DE with a warning
            if condition in mapped_conditions:
                continue
            elif condition == self.control_name:
                continue
            else:
                logger.warning(
                    f"Unexpected condition label: {condition}."
                    f"not present in control mapping."
                )
                continue

        target_conditions = set(getattr(self, "target_conditions_dict", {}).keys())
        # Also allow any condition that appears in de_results (some datasets may include
        # conditions beyond the sampled target set)
        try:
            de_res_obj = None
            # Prefer the standardized key populated by this dataset when present
            if self.UNS_DE_RESULTS_KEY in self.adata.uns:
                de_res_obj = self.adata.uns.get(self.UNS_DE_RESULTS_KEY)

            de_res_df = (
                pd.DataFrame(de_res_obj) if isinstance(de_res_obj, dict) else de_res_obj
            )
            if (
                isinstance(de_res_df, pd.DataFrame)
                and self.condition_key in de_res_df.columns
            ):
                target_conditions = target_conditions.union(
                    set(de_res_df[self.condition_key].astype(str).unique())
                )
        except Exception:
            logger.warning("No differential expression results found in adata.uns")

        # FIXME MICHELLE: verify that I understand the implications of logic change
        for condition in target_conditions:
            # Strict schema on format, but allow extra perturbations not in DE with a warning
            if condition not in mapped_conditions:
                logger.warning(
                    f"Unexpected condition label: {condition}."
                    f"not present in control mapping."
                )
                continue<|MERGE_RESOLUTION|>--- conflicted
+++ resolved
@@ -32,11 +32,7 @@
         gene_col (str): Column name for the gene names.
         seed (int): Random seed.
     Returns:
-<<<<<<< HEAD
-        Dict[str, List[str]]: Dictionary that maps each condition to a list of 
-=======
         Dict[str, List[str]]: Dictionary that maps each condition to a list of
->>>>>>> 63607027
         genes to be masked for that condition.
     """
     np.random.seed(seed)
@@ -76,15 +72,9 @@
     Attributes:
         control_cells_ids (dict): Dictionary mapping each condition to a dictionary
             of treatment cell barcodes (keys) to matched control cell barcodes (values).
-<<<<<<< HEAD
-        de_results (pd.DataFrame): Differential expression results calculated on ground 
-            truth data using matched controls.
-        target_conditions_dict (Dict[str, List[str]]): Dictionary that maps each 
-=======
         de_results (pd.DataFrame): Differential expression results calculated on ground
             truth data using matched controls.
         target_conditions_dict (Dict[str, List[str]]): Dictionary that maps each
->>>>>>> 63607027
             condition to a list of masked genes for that condition.
     """
 
@@ -146,15 +136,9 @@
             task_inputs_dir (Optional[Path]): Path to the directory containing the task inputs.
                 Default is None. If not provided, a default path will be used.
             random_seed (int): Random seed for reproducibility.
-<<<<<<< HEAD
-            target_conditions_override (Optional[Dict[str, List[str]]]): Dictionary that 
-                maps a target condition to a list of genes that the user specified to be masked.
-                This overrides the default sampling of genes for masking in target_conditions_dict. 
-=======
             target_conditions_override (Optional[Dict[str, List[str]]]): Dictionary that
                 maps a target condition to a list of genes that the user specified to be masked.
                 This overrides the default sampling of genes for masking in target_conditions_dict.
->>>>>>> 63607027
                 Default is None.
         """
         super().__init__("single_cell_perturbation", path, organism, task_inputs_dir)
