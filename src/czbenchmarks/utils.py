--- conflicted
+++ resolved
@@ -15,7 +15,6 @@
 logger = logging.getLogger(__name__)
 
 
-<<<<<<< HEAD
 def initialize_hydra(config_path="./conf"):
     """
     Initialize Hydra configuration system.
@@ -59,57 +58,6 @@
     return class_obj
 
 
-def get_aws_credentials(profile="default", aws_shared_credentials_path=None):
-    """
-    Get AWS credentials from the specified profile.
-
-    :param profile: AWS profile name (default: 'default')
-    :param aws_shared_credentials_path: Path to the AWS credentials file (optional)
-    :return: Dictionary containing AWS credentials
-    """
-
-    # Check environment variable and default path for credentials file
-    if aws_shared_credentials_path is None:
-        default_aws_shared_credentials_path = "~/.aws/credentials"
-        aws_shared_credentials_path = os.environ.get(
-            "AWS_SHARED_CREDENTIALS_FILE", default_aws_shared_credentials_path
-        )
-
-    aws_shared_credentials_path = os.path.expanduser(aws_shared_credentials_path)
-    if not os.path.exists(aws_shared_credentials_path):
-        logger.warning(
-            f"AWS credentials file not found at {aws_shared_credentials_path}. "
-            f"This may cause issues when accessing AWS resources."
-        )
-        credentials_dict = {}
-    else:
-        os.environ["AWS_SHARED_CREDENTIALS_FILE"] = aws_shared_credentials_path
-        session = boto3.Session(profile_name=profile)
-        credentials = session.get_credentials()
-
-        # See if these are valid credentials
-        if hasattr(credentials, "access_key") and hasattr(credentials, "secret_key"):
-            logger.info(
-                f"Using AWS credentials found at {aws_shared_credentials_path}."
-            )
-            credentials_dict = {
-                "AWS_ACCESS_KEY_ID": credentials.access_key,
-                "AWS_SECRET_ACCESS_KEY": credentials.secret_key,
-            }
-        else:
-            logger.warning(
-                f"Entries for both aws_access_key_id and aws_secret_access_key"
-                f" were not found for profile {profile} at"
-                f" {aws_shared_credentials_path}. AWS credentials will"
-                f" not be added to the container."
-            )
-            credentials_dict = {}
-
-    return credentials_dict
-
-
-=======
->>>>>>> 3c937b4e
 def download_s3_file(bucket, key, local_path, unsigned=True):
     """
     Downloads a single file from S3 to a local path.
