from enum import Enum
from typing import Dict
from ..datasets.types import DataType, DataValue


class ModelType(Enum):
    BASELINE = "BASELINE"
    SCVI = "SCVI"
    SCGPT = "SCGPT"
    GENEFORMER = "GENEFORMER"
    SCGENEPT = "SCGENEPT"
    UCE = "UCE"
<<<<<<< HEAD
    AIDO = "AIDO"
=======
    TRANSCRIPTFORMER = "TRANSCRIPTFORMER"
>>>>>>> ae442aa0

    def __hash__(self):
        return hash(self.name)

    def __eq__(self, other):
        if isinstance(other, str):
            return self.name == other
        return super().__eq__(other)

    def __str__(self):
        return self.name

    def __repr__(self):
        return self.name


# Type alias for model outputs
ModelOutputs = Dict[ModelType, Dict[DataType, DataValue]]<|MERGE_RESOLUTION|>--- conflicted
+++ resolved
@@ -10,11 +10,8 @@
     GENEFORMER = "GENEFORMER"
     SCGENEPT = "SCGENEPT"
     UCE = "UCE"
-<<<<<<< HEAD
     AIDO = "AIDO"
-=======
     TRANSCRIPTFORMER = "TRANSCRIPTFORMER"
->>>>>>> ae442aa0
 
     def __hash__(self):
         return hash(self.name)
