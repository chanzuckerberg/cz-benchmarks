--- conflicted
+++ resolved
@@ -32,16 +32,13 @@
 
     @property
     def outputs(self) -> Set[DataType]:
-<<<<<<< HEAD
         """Expected model output types.
 
         Returns:
-            Set containing perturbation predictions
+            Set containing perturbation predictions and ground truth values for
+            evaluating perturbation prediction performance
         """
-        return {DataType.PERTURBATION}
-=======
         return {
             DataType.PERTURBATION_PRED,
             DataType.PERTURBATION_TRUTH,
-        }
->>>>>>> b750d4b3
+        }