from dataclasses import dataclass
from enum import Enum
from typing import Type, Union
import numpy as np
import pandas as pd
import anndata as ad
from omegaconf import OmegaConf


class Organism(Enum):
    HUMAN = ("homo_sapiens", "ENSG")
    MOUSE = ("mus_musculus", "ENSMUSG")

    # Todo: add other organisms
    def __init__(self, name: str, prefix: str):
        self._value_ = (name, prefix)  # This is handled automatically by Enum

    def __str__(self):
        return self.value[0]  # Access the name from the tuple

    def __repr__(self):
        return self.value[0]  # Access the name from the tuple

    @property
    def name(self):
        return self.value[0]

    @property
    def prefix(self):
        return self.value[1]
    
    @staticmethod
    def from_string(s):
        s = s.lower()
        if s in ["human", "homo_sapiens"]:
            return Organism.HUMAN
        elif s in ["mouse", "mus_musculus"]:
            return Organism.MOUSE
        else:
            raise ValueError(f"Unknown organism: {s}")


# Register Organism resolver
<<<<<<< HEAD
print("Before Organism resolver registration. Is resolver registered? : ", OmegaConf.has_resolver('organism'))
if not OmegaConf.has_resolver('organism'): 
    print("Doing Organism resolver registration")
    OmegaConf.register_new_resolver("organism", lambda name: Organism.from_string(name))
=======
OmegaConf.register_new_resolver("organism", lambda name: getattr(Organism, name))


@dataclass(frozen=True)
class DataTypeSpec:
    """Specification for a data type in the system"""

    name: str
    dtype: Type
    description: str
    is_input: bool = True


class DataType(Enum):
    # Input types
    METADATA = DataTypeSpec(
        name="metadata", dtype=pd.DataFrame, description="Sample metadata"
    )
    ANNDATA = DataTypeSpec(
        name="anndata",
        dtype=ad.AnnData,
        description="AnnData object containing expression data",
    )

    ORGANISM = DataTypeSpec(
        name="organism",
        dtype=Organism,
        description="Organism type (e.g. human, mouse)",
    )

    # Output types
    EMBEDDING = DataTypeSpec(
        name="embedding",
        dtype=np.ndarray,
        description="Learned cell embeddings",
        is_input=False,
    )
    PERTURBATION = DataTypeSpec(
        name="perturbation",
        dtype=pd.DataFrame,
        description="Predicted perturbation effects",
        is_input=False,
    )

    @property
    def spec(self) -> DataTypeSpec:
        return self.value

    @property
    def dtype(self) -> Type:
        return self.value.dtype

    @property
    def description(self) -> str:
        return self.value.description

    @property
    def is_input(self) -> bool:
        return self.value.is_input

    @property
    def is_output(self) -> bool:
        return not self.value.is_input


DataValue = Union[pd.DataFrame, ad.AnnData, np.ndarray, Organism]
>>>>>>> 97a7bdf5
<|MERGE_RESOLUTION|>--- conflicted
+++ resolved
@@ -40,13 +40,6 @@
             raise ValueError(f"Unknown organism: {s}")
 
 
-# Register Organism resolver
-<<<<<<< HEAD
-print("Before Organism resolver registration. Is resolver registered? : ", OmegaConf.has_resolver('organism'))
-if not OmegaConf.has_resolver('organism'): 
-    print("Doing Organism resolver registration")
-    OmegaConf.register_new_resolver("organism", lambda name: Organism.from_string(name))
-=======
 OmegaConf.register_new_resolver("organism", lambda name: getattr(Organism, name))
 
 
@@ -112,5 +105,4 @@
         return not self.value.is_input
 
 
-DataValue = Union[pd.DataFrame, ad.AnnData, np.ndarray, Organism]
->>>>>>> 97a7bdf5
+DataValue = Union[pd.DataFrame, ad.AnnData, np.ndarray, Organism]