from sklearn.metrics import silhouette_score as sklearn_silhouette_score
import numpy as np

def _safelog(a):
    return np.log(a, out=np.zeros_like(a), where=(a != 0))


def silhouette_score(embedding, labels):
<<<<<<< HEAD
    return sklearn_silhouette_score(
        embedding,
        labels
    )
    
def nearest_neighbors_hnsw(x, ef=200, M=48, n_neighbors=100):
    import hnswlib

    labels = np.arange(x.shape[0])
    p = hnswlib.Index(space="l2", dim=x.shape[1])
    p.init_index(max_elements=x.shape[0], ef_construction=ef, M=M)
    p.add_items(x, labels)
    p.set_ef(ef)
    idx, dist = p.knn_query(x, k=n_neighbors)
    return idx, dist


def compute_entropy_per_cell(embedding, batch_labels):
    indices, dist = nearest_neighbors_hnsw(embedding, n_neighbors=200)
    unique_batch_labels = np.unique(batch_labels)    
    indices_batch = batch_labels.values[indices]

    label_counts_per_cell = np.vstack([
        (indices_batch == label).sum(1) for label in unique_batch_labels
    ]).T
    label_counts_per_cell_normed = label_counts_per_cell / label_counts_per_cell.sum(1)[:, None]
    return (-label_counts_per_cell_normed * _safelog(label_counts_per_cell_normed)).sum(1) / _safelog(len(unique_batch_labels))
=======
    return sklearn_silhouette_score(embedding, labels)
>>>>>>> 361d7af2
<|MERGE_RESOLUTION|>--- conflicted
+++ resolved
@@ -6,7 +6,6 @@
 
 
 def silhouette_score(embedding, labels):
-<<<<<<< HEAD
     return sklearn_silhouette_score(
         embedding,
         labels
@@ -33,7 +32,4 @@
         (indices_batch == label).sum(1) for label in unique_batch_labels
     ]).T
     label_counts_per_cell_normed = label_counts_per_cell / label_counts_per_cell.sum(1)[:, None]
-    return (-label_counts_per_cell_normed * _safelog(label_counts_per_cell_normed)).sum(1) / _safelog(len(unique_batch_labels))
-=======
-    return sklearn_silhouette_score(embedding, labels)
->>>>>>> 361d7af2
+    return (-label_counts_per_cell_normed * _safelog(label_counts_per_cell_normed)).sum(1) / _safelog(len(unique_batch_labels))