import logging
from typing import List

import numpy as np
import pandas as pd
import scanpy as sc
from anndata import AnnData

logger = logging.getLogger(__name__)


# TODO: Later we can add cluster parameters as kwargs here and add them
# to the task config
def cluster_embedding(adata: AnnData, obsm_key: str = "emb") -> List[int]:
    """Cluster cells in embedding space using the Leiden algorithm.

    Computes nearest neighbors in the embedding space and runs the Leiden
    community detection algorithm to identify clusters.

    Args:
        adata: AnnData object containing the embedding
        obsm_key: Key in adata.obsm containing the embedding coordinates

    Returns:
        List of cluster assignments as integers
    """
    sc.pp.neighbors(adata, use_rep=obsm_key)
    sc.tl.leiden(adata, key_added="leiden", flavor="igraph", n_iterations=2)
    return list(adata.obs["leiden"])


def filter_minimum_class(
    features: np.ndarray,
    labels: np.ndarray | pd.Series,
    min_class_size: int = 10,
) -> tuple[np.ndarray, np.ndarray | pd.Series]:
    """Filter data to remove classes with too few samples.

    Removes classes that have fewer samples than the minimum threshold.
    Useful for ensuring enough samples per class for ML tasks.

    Args:
        features: Feature matrix of shape (n_samples, n_features)
        labels: Labels array of shape (n_samples,)
        min_class_size: Minimum number of samples required per class

    Returns:
        Tuple containing:
            - Filtered feature matrix
            - Filtered labels as categorical data
    """
    label_name = labels.name if hasattr(labels, "name") else "unknown"
    logger.info(f"Label composition ({label_name}):")

    class_counts = pd.Series(labels).value_counts()
    logger.info(f"Total classes before filtering: {len(class_counts)}")

    filtered_counts = class_counts[class_counts >= min_class_size]
    logger.info(
        f"Total classes after filtering "
        f"(min_class_size={min_class_size}): {len(filtered_counts)}"
    )

    labels = pd.Series(labels) if isinstance(labels, np.ndarray) else labels
    class_counts = labels.value_counts()

    valid_classes = class_counts[class_counts >= min_class_size].index
    valid_indices = labels.isin(valid_classes)

    features_filtered = features[valid_indices]
    labels_filtered = labels[valid_indices]

    return features_filtered, pd.Categorical(labels_filtered)


<<<<<<< HEAD
def _safelog(a: np.ndarray) -> np.ndarray:
    """Compute safe log that handles zeros by returning 0.

    Args:
        a: Input array

    Returns:
        Array with log values, with 0s where input was 0
    """
    return np.log(a, out=np.zeros_like(a), where=(a != 0))
=======
def _safelog(a):
    a_float = np.asarray(a, dtype=np.float64)
    return np.log(a_float, out=np.zeros_like(a_float), where=(a_float != 0))
>>>>>>> f49ce0d9


def nearest_neighbors_hnsw(
    data: np.ndarray,
    expansion_factor: int = 200,
    max_links: int = 48,
    n_neighbors: int = 100,
) -> tuple[np.ndarray, np.ndarray]:
    """Find nearest neighbors using HNSW algorithm.

    Args:
        data: Input data matrix of shape (n_samples, n_features)
        expansion_factor: Size of dynamic candidate list for search
        max_links: Number of bi-directional links created for every new element
        n_neighbors: Number of nearest neighbors to find

    Returns:
        Tuple containing:
            - Indices array of shape (n_samples, n_neighbors)
            - Distances array of shape (n_samples, n_neighbors)
    """
    import hnswlib

    sample_indices = np.arange(data.shape[0])
    index = hnswlib.Index(space="l2", dim=data.shape[1])
    index.init_index(
        max_elements=data.shape[0],
        ef_construction=expansion_factor,
        M=max_links,
    )
    index.add_items(data, sample_indices)
    index.set_ef(expansion_factor)
    neighbor_indices, distances = index.knn_query(data, k=n_neighbors)
    return neighbor_indices, distances


def compute_entropy_per_cell(
    embedding: np.ndarray, batch_labels: pd.Series
) -> np.ndarray:
    """Compute entropy of batch labels in local neighborhoods.

    For each cell, finds nearest neighbors and computes entropy of
    batch label distribution in that neighborhood.

<<<<<<< HEAD
    Args:
        embedding: Cell embedding matrix of shape (n_cells, n_features)
        batch_labels: Series containing batch labels for each cell

    Returns:
        Array of entropy values for each cell, normalized by log of number of batches
    """
    indices, _ = nearest_neighbors_hnsw(embedding, n_neighbors=200)
=======
def compute_entropy_per_cell(embedding: np.ndarray, batch_labels: np.ndarray):
    indices, dist = nearest_neighbors_hnsw(embedding, n_neighbors=200)
>>>>>>> f49ce0d9
    unique_batch_labels = np.unique(batch_labels)
    indices_batch = batch_labels[indices]

    label_counts_per_cell = np.vstack(
        [(indices_batch == label).sum(1) for label in unique_batch_labels]
    ).T
    label_counts_per_cell_normed = (
        label_counts_per_cell / label_counts_per_cell.sum(1)[:, None]
    )
    return (
<<<<<<< HEAD
        -label_counts_per_cell_normed * _safelog(label_counts_per_cell_normed)
    ).sum(1) / _safelog(len(unique_batch_labels))
=======
        (-label_counts_per_cell_normed * _safelog(label_counts_per_cell_normed)).sum(1)
        / _safelog(len(unique_batch_labels))
    ).mean()
>>>>>>> f49ce0d9
<|MERGE_RESOLUTION|>--- conflicted
+++ resolved
@@ -73,7 +73,6 @@
     return features_filtered, pd.Categorical(labels_filtered)
 
 
-<<<<<<< HEAD
 def _safelog(a: np.ndarray) -> np.ndarray:
     """Compute safe log that handles zeros by returning 0.
 
@@ -84,11 +83,6 @@
         Array with log values, with 0s where input was 0
     """
     return np.log(a, out=np.zeros_like(a), where=(a != 0))
-=======
-def _safelog(a):
-    a_float = np.asarray(a, dtype=np.float64)
-    return np.log(a_float, out=np.zeros_like(a_float), where=(a_float != 0))
->>>>>>> f49ce0d9
 
 
 def nearest_neighbors_hnsw(
@@ -133,7 +127,6 @@
     For each cell, finds nearest neighbors and computes entropy of
     batch label distribution in that neighborhood.
 
-<<<<<<< HEAD
     Args:
         embedding: Cell embedding matrix of shape (n_cells, n_features)
         batch_labels: Series containing batch labels for each cell
@@ -142,10 +135,6 @@
         Array of entropy values for each cell, normalized by log of number of batches
     """
     indices, _ = nearest_neighbors_hnsw(embedding, n_neighbors=200)
-=======
-def compute_entropy_per_cell(embedding: np.ndarray, batch_labels: np.ndarray):
-    indices, dist = nearest_neighbors_hnsw(embedding, n_neighbors=200)
->>>>>>> f49ce0d9
     unique_batch_labels = np.unique(batch_labels)
     indices_batch = batch_labels[indices]
 
@@ -156,11 +145,6 @@
         label_counts_per_cell / label_counts_per_cell.sum(1)[:, None]
     )
     return (
-<<<<<<< HEAD
-        -label_counts_per_cell_normed * _safelog(label_counts_per_cell_normed)
-    ).sum(1) / _safelog(len(unique_batch_labels))
-=======
         (-label_counts_per_cell_normed * _safelog(label_counts_per_cell_normed)).sum(1)
         / _safelog(len(unique_batch_labels))
-    ).mean()
->>>>>>> f49ce0d9
+    ).mean()