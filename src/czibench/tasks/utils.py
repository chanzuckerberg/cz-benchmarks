--- conflicted
+++ resolved
@@ -68,10 +68,7 @@
     features_filtered = features[valid_indices]
     labels_filtered = labels[valid_indices]
 
-<<<<<<< HEAD
     return features_filtered, pd.Categorical(labels_filtered)
-=======
-    return X_filtered, pd.Categorical(y_filtered)
 
 
 def _safelog(a):
@@ -103,5 +100,4 @@
     )
     return (-label_counts_per_cell_normed * _safelog(label_counts_per_cell_normed)).sum(
         1
-    ) / _safelog(len(unique_batch_labels))
->>>>>>> 29c812c2
+    ) / _safelog(len(unique_batch_labels))