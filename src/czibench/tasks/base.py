--- conflicted
+++ resolved
@@ -1,5 +1,6 @@
 from abc import ABC, abstractmethod
-from typing import Dict, Set, Union, List
+from typing import Dict, List, Set, Union
+
 from ..datasets.base import BaseDataset
 from ..datasets.types import DataType
 
@@ -49,9 +50,7 @@
             if missing_inputs:
                 error_msg.append(f"Missing required inputs: {missing_inputs}")
             if missing_outputs:
-                error_msg.append(
-                    f"Missing required outputs: {missing_outputs}"
-                )
+                error_msg.append(f"Missing required outputs: {missing_outputs}")
             raise ValueError(
                 f"Data validation failed for {self.__class__.__name__}: "
                 f"{' | '.join(error_msg)}"
@@ -60,7 +59,6 @@
         data.validate()
 
     @abstractmethod
-<<<<<<< HEAD
     def _run_task(self, data: BaseDataset) -> BaseDataset:
         """Run the task's core computation.
 
@@ -73,40 +71,32 @@
         Returns:
             Modified or unmodified dataset
         """
-=======
-    def _run_task(self, data: Union[BaseDataset, List[BaseDataset]]):
-        pass
->>>>>>> f49ce0d9
 
     @abstractmethod
     def _compute_metrics(self) -> Dict[str, float]:
         """Compute evaluation metrics for the task.
 
-        Uses results stored during _run_task to compute metrics.
-
         Returns:
-            Dictionary mapping metric names to values
+            Dictionary mapping metric names to their float values
         """
 
-    def run(self, data: BaseDataset) -> Dict[str, float]:
-        """Run the full task pipeline.
-
-        1. Validates input/output data requirements
-        2. Runs the task computation
-        3. Computes evaluation metrics
-
-        Args:
-            data: Dataset containing required input and output data
-
-<<<<<<< HEAD
-        Returns:
-            Dictionary containing computed metrics
-        """
-        self.validate(data)
-=======
     def run(
         self, data: Union[BaseDataset, List[BaseDataset]]
     ) -> Union[Dict[str, float], List[Dict[str, float]]]:
+        """Run the task on input data and compute metrics.
+
+        Args:
+            data: Single dataset or list of datasets to evaluate. Must contain
+                required input and output data types.
+
+        Returns:
+            For single dataset: Dictionary of metric name to value
+            For multiple datasets: List of metric dictionaries, one per dataset
+
+        Raises:
+            ValueError: If data is invalid type or missing required fields
+            ValueError: If task requires multiple datasets but single dataset provided
+        """
         if isinstance(data, BaseDataset):
             self.validate(data)
         elif isinstance(data, list) and all(isinstance(d, BaseDataset) for d in data):
@@ -117,7 +107,6 @@
 
         if self.requires_multiple_datasets and not isinstance(data, list):
             raise ValueError("This task requires a list of datasets")
->>>>>>> f49ce0d9
 
         if isinstance(data, list) and not self.requires_multiple_datasets:
             all_metrics = []
