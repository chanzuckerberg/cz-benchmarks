from .clustering import ClusteringTask
from .embedding import EmbeddingTask
from .label_prediction import MetadataLabelPredictionTask
<<<<<<< HEAD

__all__ = ["EmbeddingTask", "ClusteringTask", "MetadataLabelPredictionTask"]
=======
from .integration import BatchIntegrationTask
from .single_cell.perturbation import PerturbationTask as SingleCellPerturbationTask

__all__ = [
    "EmbeddingTask",
    "ClusteringTask",
    "MetadataLabelPredictionTask",
    "SingleCellPerturbationTask",
    "BatchIntegrationTask",
]
>>>>>>> b750d4b3
<|MERGE_RESOLUTION|>--- conflicted
+++ resolved
@@ -1,12 +1,10 @@
 from .clustering import ClusteringTask
 from .embedding import EmbeddingTask
+from .integration import BatchIntegrationTask
 from .label_prediction import MetadataLabelPredictionTask
-<<<<<<< HEAD
-
-__all__ = ["EmbeddingTask", "ClusteringTask", "MetadataLabelPredictionTask"]
-=======
-from .integration import BatchIntegrationTask
-from .single_cell.perturbation import PerturbationTask as SingleCellPerturbationTask
+from .single_cell.perturbation import (
+    PerturbationTask as SingleCellPerturbationTask,
+)
 
 __all__ = [
     "EmbeddingTask",
@@ -14,5 +12,4 @@
     "MetadataLabelPredictionTask",
     "SingleCellPerturbationTask",
     "BatchIntegrationTask",
-]
->>>>>>> b750d4b3
+]