--- conflicted
+++ resolved
@@ -5,41 +5,17 @@
 from ..metrics.embedding import silhouette_score
 from .base import BaseTask
 from .utils import cluster_embedding
-<<<<<<< HEAD
-from ..datasets.sc import SingleCellDataset
-from sklearn.pipeline import Pipeline
-from sklearn.preprocessing import StandardScaler
-from sklearn.linear_model import LogisticRegression
-from sklearn.neighbors import KNeighborsClassifier
-from sklearn.model_selection import cross_validate, StratifiedKFold
-from sklearn.metrics import (
-    make_scorer,
-    accuracy_score,
-    f1_score,
-    precision_score,
-    recall_score,
-)
-import pandas as pd
-
-class ClusteringTask(BaseTask):
-
-=======
 
 
 class ClusteringTask(BaseTask):
->>>>>>> 1fff5cef
     def __init__(self, label_key: str):
         self.label_key = label_key
 
     def validate(self, data: SingleCellDataset):
-<<<<<<< HEAD
-        return data.output_embedding is not None and self.label_key in data.sample_metadata.columns
-=======
         return (
             data.output_embedding is not None
             and self.label_key in data.sample_metadata.columns
         )
->>>>>>> 1fff5cef
 
     def _run_task(self, data: SingleCellDataset) -> SingleCellDataset:
         adata = data.adata
@@ -58,23 +34,15 @@
             ),
         }
 
-<<<<<<< HEAD
-=======
-
->>>>>>> 1fff5cef
 class EmbeddingTask(BaseTask):
     def __init__(self, label_key: str):
         self.label_key = label_key
 
     def validate(self, data: SingleCellDataset):
-<<<<<<< HEAD
-        return data.output_embedding is not None and self.label_key in data.sample_metadata.columns
-=======
         return (
             data.output_embedding is not None
             and self.label_key in data.sample_metadata.columns
         )
->>>>>>> 1fff5cef
 
     def _run_task(self, data: SingleCellDataset) -> SingleCellDataset:
         # passthrough, embedding already exists
@@ -83,7 +51,6 @@
         return data
 
     def _compute_metrics(self) -> Dict[str, float]:
-<<<<<<< HEAD
         return {
             "silhouette_score": silhouette_score(self.embedding, self.input_labels)
         }
@@ -164,7 +131,4 @@
                 clf_results = results_df[results_df["classifier"] == clf]
                 mean_metrics[f"{clf}_mean_{metric}"] = clf_results[metric].mean()
 
-        return mean_metrics
-=======
-        return {"silhouette_score": silhouette_score(self.embedding, self.input_labels)}
->>>>>>> 1fff5cef
+        return mean_metrics