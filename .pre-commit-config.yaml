repos:
<<<<<<< HEAD
  - repo: https://github.com/PyCQA/flake8
    rev: 6.0.0
    hooks:
    - id: flake8

  - repo: https://github.com/PyCQA/isort
    rev: 5.12.0
    hooks:
    - id: isort

  - repo: https://github.com/ambv/black
    rev: 23.3.0
    hooks:
    - id: black
=======
- repo: local
  hooks:
  - id: lint
    name: Run lint checks
    entry: make lint
    language: system
    types: [python]
    pass_filenames: false
  - id: lint-fix
    name: Run lint-fix
    entry: make lint-fix
    language: system
    types: [python]
    pass_filenames: false
>>>>>>> 2b6ef607
<|MERGE_RESOLUTION|>--- conflicted
+++ resolved
@@ -1,20 +1,4 @@
 repos:
-<<<<<<< HEAD
-  - repo: https://github.com/PyCQA/flake8
-    rev: 6.0.0
-    hooks:
-    - id: flake8
-
-  - repo: https://github.com/PyCQA/isort
-    rev: 5.12.0
-    hooks:
-    - id: isort
-
-  - repo: https://github.com/ambv/black
-    rev: 23.3.0
-    hooks:
-    - id: black
-=======
 - repo: local
   hooks:
   - id: lint
@@ -28,5 +12,4 @@
     entry: make lint-fix
     language: system
     types: [python]
-    pass_filenames: false
->>>>>>> 2b6ef607
+    pass_filenames: false